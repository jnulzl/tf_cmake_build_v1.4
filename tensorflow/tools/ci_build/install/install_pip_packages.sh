--- conflicted
+++ resolved
@@ -86,12 +86,8 @@
 # pylint tests require the following version. pylint==1.6.4 hangs erratically,
 # thus using the updated version of 2.5.3 only for python3 as python2 is EOL
 # and this version is not available.
-<<<<<<< HEAD
 pip2 install pylint==1.6.4
 pip3 install pylint==2.6.2
-=======
-pip3 install pylint==2.5.3
->>>>>>> 18b63d90
 
 # pycodestyle tests require the following:
 pip3 install pycodestyle

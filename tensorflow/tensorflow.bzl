# Return the options to use for a C++ library or binary build.
# Uses the ":optmode" config_setting to pick the options.
load(
    "//tensorflow/core/platform:build_config_root.bzl",
    "if_dynamic_kernels",
    "if_static",
    "tf_additional_grpc_deps_py",
    "tf_additional_xla_deps_py",
    "tf_exec_properties",
    "tf_gpu_tests_tags",
)
load(
    "//tensorflow/core/platform:rules_cc.bzl",
    "cc_binary",
    "cc_library",
    "cc_test",
)
load(
    "@local_config_tensorrt//:build_defs.bzl",
    "if_tensorrt",
)
load(
    "//tensorflow/core/platform/default:cuda_build_defs.bzl",
    "if_cuda_is_configured",
)
load(
    "@local_config_cuda//cuda:build_defs.bzl",
    "cuda_library",
    "if_cuda",
)
load(
    "@local_config_rocm//rocm:build_defs.bzl",
    "if_rocm",
    "if_rocm_is_configured",
    "rocm_copts",
)
load(
    "//third_party/mkl:build_defs.bzl",
    "if_enable_mkl",
    "if_mkl",
    "if_mkl_ml",
)
load(
    "//third_party/mkl_dnn:build_defs.bzl",
    "if_mkl_open_source_only",
    "if_mkldnn_openmp",
)
load("@bazel_skylib//lib:new_sets.bzl", "sets")
load("@bazel_skylib//rules:common_settings.bzl", "BuildSettingInfo")

# version for the shared libraries, can
# not contain rc or alpha, only numbers.
# Also update tensorflow/core/public/version.h
# and tensorflow/tools/pip_package/setup.py
VERSION = "2.5.0"
VERSION_MAJOR = VERSION.split(".")[0]
two_gpu_tags = ["requires-gpu-nvidia:2", "notap", "manual", "no_pip"]

def clean_dep(target):
    """Returns string to 'target' in @org_tensorflow repository.

    Use this function when referring to targets in the @org_tensorflow
    repository from macros that may be called from external repositories.
    """

    # A repo-relative label is resolved relative to the file in which the
    # Label() call appears, i.e. @org_tensorflow.
    return str(Label(target))

def if_oss(oss_value, google_value = []):
    """Returns one of the arguments based on the non-configurable build env.

    Specifically, it does not return a `select`, and can be used to e.g.
    compute elements of list attributes.
    """
    return oss_value  # copybara:comment_replace return google_value

def if_google(google_value, oss_value = []):
    """Returns one of the arguments based on the non-configurable build env.

    Specifically, it does not return a `select`, and can be used to e.g.
    compute elements of list attributes.
    """
    return oss_value  # copybara:comment_replace return google_value

def if_v2(a):
    return select({
        clean_dep("//tensorflow:api_version_2"): a,
        "//conditions:default": [],
    })

def if_not_v2(a):
    return select({
        clean_dep("//tensorflow:api_version_2"): [],
        "//conditions:default": a,
    })

def if_nvcc(a):
    return select({
        "@local_config_cuda//cuda:using_nvcc": a,
        "//conditions:default": [],
    })

# In Google builds, this corresponds to whether `--config=cuda` has been
# specified. In OSS, this corresponds to whether the environment contains
# TF_NEED_CUDA=1, which is in turn triggered by --config=using_cuda through
# .bazelrc, which is again triggered by --config=cuda.
#
# In other words, --config=cuda is sufficient for this function to return
# x both for Google and OSS builds. But for OSS builds it is not necessary.
# We are working on a plan to clean up this complicated setup.
def if_cuda_is_configured_compat(x):
    # copybara:uncomment_begin(--config=cuda is necessary and sufficient)
    # return if_cuda(x)
    # copybara:uncomment_end_and_comment_begin
    return if_cuda_is_configured(x)
    # copybara:comment_end

def if_xla_available(if_true, if_false = []):
    return select({
        clean_dep("//tensorflow:with_xla_support"): if_true,
        "//conditions:default": if_false,
    })

# Given a source file, generate a test name.
# i.e. "common_runtime/direct_session_test.cc" becomes
#      "common_runtime_direct_session_test"
def src_to_test_name(src):
    return src.replace("/", "_").replace(":", "_").split(".")[0]

def full_path(relative_paths):
    return [native.package_name() + "/" + relative for relative in relative_paths]

def _add_tfcore_prefix(src):
    if src.startswith("//"):
        return src
    return "//tensorflow/core:" + src

def tf_android_core_proto_headers(core_proto_sources_relative):
    """Returns the list of pb.h and proto.h headers that are generated for the provided sources."""
    return ([
        _add_tfcore_prefix(p).replace(":", "/").replace(".proto", ".pb.h")
        for p in core_proto_sources_relative
    ] + [
        _add_tfcore_prefix(p).replace(":", "/").replace(".proto", ".proto.h")
        for p in core_proto_sources_relative
    ])

def tf_portable_full_lite_protos(full, lite):
    return select({
        "//tensorflow:mobile_lite_protos": lite,
        "//tensorflow:mobile_full_protos": full,
        # The default should probably be lite runtime, but since most clients
        # seem to use the non-lite version, let's make that the default for now.
        "//conditions:default": full,
    })

def if_no_default_logger(a):
    return select({
        clean_dep("//tensorflow:no_default_logger"): a,
        "//conditions:default": [],
    })

def if_android_x86(a):
    return select({
        clean_dep("//tensorflow:android_x86"): a,
        clean_dep("//tensorflow:android_x86_64"): a,
        "//conditions:default": [],
    })

def if_android_arm(a):
    return select({
        clean_dep("//tensorflow:android_arm"): a,
        "//conditions:default": [],
    })

def if_android_arm64(a):
    return select({
        clean_dep("//tensorflow:android_arm64"): a,
        "//conditions:default": [],
    })

def if_android_mips(a):
    return select({
        clean_dep("//tensorflow:android_mips"): a,
        "//conditions:default": [],
    })

def if_not_android(a):
    return select({
        clean_dep("//tensorflow:android"): [],
        "//conditions:default": a,
    })

def if_not_android_mips_and_mips64(a):
    return select({
        clean_dep("//tensorflow:android_mips"): [],
        clean_dep("//tensorflow:android_mips64"): [],
        "//conditions:default": a,
    })

def if_android(a):
    return select({
        clean_dep("//tensorflow:android"): a,
        "//conditions:default": [],
    })

def if_emscripten(a):
    return select({
        clean_dep("//tensorflow:emscripten"): a,
        "//conditions:default": [],
    })

def if_chromiumos(a, otherwise = []):
    return select({
        clean_dep("//tensorflow:chromiumos"): a,
        "//conditions:default": otherwise,
    })

def if_macos(a, otherwise = []):
    return select({
        clean_dep("//tensorflow:macos"): a,
        "//conditions:default": otherwise,
    })

def if_ios(a, otherwise = []):
    return select({
        clean_dep("//tensorflow:ios"): a,
        "//conditions:default": otherwise,
    })

def if_ios_x86_64(a):
    return select({
        clean_dep("//tensorflow:ios_x86_64"): a,
        "//conditions:default": [],
    })

def if_mobile(a):
    return select({
        clean_dep("//tensorflow:mobile"): a,
        "//conditions:default": [],
    })

def if_not_mobile(a):
    return select({
        clean_dep("//tensorflow:mobile"): [],
        "//conditions:default": a,
    })

# Config setting selector used when building for products
# which requires restricted licenses to be avoided.
def if_not_mobile_or_arm_or_lgpl_restricted(a):
    _ = (a,)
    return select({
        "//conditions:default": [],
    })

def if_not_windows(a):
    return select({
        clean_dep("//tensorflow:windows"): [],
        "//conditions:default": a,
    })

def if_windows(a, otherwise = []):
    return select({
        clean_dep("//tensorflow:windows"): a,
        "//conditions:default": otherwise,
    })

def if_windows_cuda(a, otherwise = []):
    return select({
        clean_dep("//tensorflow:with_cuda_support_windows_override"): a,
        "//conditions:default": otherwise,
    })

def if_linux_x86_64(a):
    return select({
        clean_dep("//tensorflow:linux_x86_64"): a,
        "//conditions:default": [],
    })

def if_override_eigen_strong_inline(a):
    return select({
        clean_dep("//tensorflow:override_eigen_strong_inline"): a,
        "//conditions:default": [],
    })

def if_nccl(if_true, if_false = []):
    return select({
        "//tensorflow:no_nccl_support": if_false,
        "//tensorflow:windows": if_false,
        "//conditions:default": if_true,
    })

def if_libtpu(if_true, if_false = []):
    """Shorthand for select()ing whether to build backend support for TPUs when building libtpu.so"""
    return select({
        # copybara:uncomment_begin(different config setting in OSS)
        # "//tools/cc_target_os:gce": if_true,
        # copybara:uncomment_end_and_comment_begin
        clean_dep("//tensorflow:with_tpu_support"): if_true,
        # copybara:comment_end
        "//conditions:default": if_false,
    })

def if_with_tpu_support(if_true, if_false = []):
    """Shorthand for select()ing whether to build API support for TPUs when building TensorFlow"""
    return select({
        "//tensorflow:with_tpu_support": if_true,
        "//conditions:default": if_false,
    })

def if_registration_v2(if_true, if_false = []):
    return select({
        "//tensorflow:registration_v2": if_true,
        "//conditions:default": if_false,
    })

# Linux systems may required -lrt linker flag for e.g. clock_gettime
# see https://github.com/tensorflow/tensorflow/issues/15129
def lrt_if_needed():
    lrt = ["-lrt"]
    return select({
        clean_dep("//tensorflow:linux_aarch64"): lrt,
        clean_dep("//tensorflow:linux_x86_64"): lrt,
        clean_dep("//tensorflow:linux_ppc64le"): lrt,
        "//conditions:default": [],
    })

def get_win_copts(is_external = False):
    WINDOWS_COPTS = [
        "/DPLATFORM_WINDOWS",
        "/DEIGEN_HAS_C99_MATH",
        "/DTENSORFLOW_USE_EIGEN_THREADPOOL",
        "/DEIGEN_AVOID_STL_ARRAY",
        "/Iexternal/gemmlowp",
        "/wd4018",  # -Wno-sign-compare
        # Bazel's CROSSTOOL currently pass /EHsc to enable exception by
        # default. We can't pass /EHs-c- to disable exception, otherwise
        # we will get a waterfall of flag conflict warnings. Wait for
        # Bazel to fix this.
        # "/D_HAS_EXCEPTIONS=0",
        # "/EHs-c-",
        "/wd4577",
        "/DNOGDI",
        # Also see build:windows lines in tensorflow/opensource_only/.bazelrc
        # where we set some other options globally.
    ]
    if is_external:
        return WINDOWS_COPTS + ["/UTF_COMPILE_LIBRARY"]
    else:
        return WINDOWS_COPTS + ["/DTF_COMPILE_LIBRARY"]

def tf_copts(
        android_optimization_level_override = "-O2",
        is_external = False,
        allow_exceptions = False):
    # For compatibility reasons, android_optimization_level_override
    # is currently only being set for Android.
    # To clear this value, and allow the CROSSTOOL default
    # to be used, pass android_optimization_level_override=None
    android_copts = [
        "-DTF_LEAN_BINARY",
        "-Wno-narrowing",
        "-fomit-frame-pointer",
    ]
    if android_optimization_level_override:
        android_copts.append(android_optimization_level_override)
    return (
        if_not_windows([
            "-DEIGEN_AVOID_STL_ARRAY",
            "-Iexternal/gemmlowp",
            "-Wno-sign-compare",
            "-ftemplate-depth=900",
        ]) +
        (if_not_windows(["-fno-exceptions"]) if not allow_exceptions else []) +
        if_cuda(["-DGOOGLE_CUDA=1"]) +
        if_nvcc(["-DTENSORFLOW_USE_NVCC=1"]) +
        if_libtpu(["-DLIBTPU_ON_GCE"], []) +
        if_xla_available(["-DTENSORFLOW_USE_XLA=1"]) +
        if_tensorrt(["-DGOOGLE_TENSORRT=1"]) +
<<<<<<< HEAD
        if_mkl(["-DINTEL_MKL=1", "-DENABLE_MKLDNN_V1", "-DENABLE_INTEL_MKL_BFLOAT16", "-DINTEL_MKL_DNN_ONLY"]) +
        if_mkldnn_openmp(["-DENABLE_ONEDNN_OPENMP"]) +
=======
        if_mkl(["-DINTEL_MKL=1"]) +
        if_mkldnn_threadpool(["-DENABLE_MKLDNN_THREADPOOL"]) +
>>>>>>> d5e94aeb
        if_enable_mkl(["-DENABLE_MKL"]) +
        if_android_arm(["-mfpu=neon"]) +
        if_linux_x86_64(["-msse3"]) +
        if_ios_x86_64(["-msse4.1"]) +
        if_no_default_logger(["-DNO_DEFAULT_LOGGER"]) +
        select({
            clean_dep("//tensorflow:framework_shared_object"): [],
            "//conditions:default": ["-DTENSORFLOW_MONOLITHIC_BUILD"],
        }) +
        select({
            clean_dep("//tensorflow:android"): android_copts,
            clean_dep("//tensorflow:emscripten"): [],
            clean_dep("//tensorflow:macos"): [],
            clean_dep("//tensorflow:windows"): get_win_copts(is_external),
            clean_dep("//tensorflow:ios"): [],
            clean_dep("//tensorflow:no_lgpl_deps"): ["-D__TENSORFLOW_NO_LGPL_DEPS__", "-pthread"],
            "//conditions:default": ["-pthread"],
        })
    )

def tf_openmp_copts():
    # We assume when compiling on Linux gcc/clang will be used and MSVC on Windows
    return select({
        # copybara:uncomment_begin
        # "//third_party/mkl:build_with_mkl_lnx_openmp": ["-fopenmp"],
        # "//third_party/mkl:build_with_mkl_windows_openmp": ["/openmp"],
        # copybara:uncomment_end_and_comment_begin
        "@org_tensorflow//third_party/mkl:build_with_mkl_lnx_openmp": ["-fopenmp"],
        "@org_tensorflow//third_party/mkl:build_with_mkl_windows_openmp": ["/openmp"],
        # copybara:comment_end
        "//conditions:default": [],
    })

def tf_opts_nortti():
    return [
        "-fno-rtti",
        "-DGOOGLE_PROTOBUF_NO_RTTI",
        "-DGOOGLE_PROTOBUF_NO_STATIC_INITIALIZER",
    ]

def tf_opts_nortti_if_android():
    return if_android(tf_opts_nortti())

def tf_opts_nortti_if_mobile():
    return if_mobile(tf_opts_nortti())

def tf_defines_nortti():
    return [
        "GOOGLE_PROTOBUF_NO_RTTI",
        "GOOGLE_PROTOBUF_NO_STATIC_INITIALIZER",
    ]

def tf_defines_nortti_if_android():
    return if_android(tf_defines_nortti())

def tf_features_nomodules_if_android():
    return if_android(["-use_header_modules"])

def tf_features_nomodules_if_mobile():
    return if_mobile(["-use_header_modules"])

def tf_opts_nortti_if_lite_protos():
    return tf_portable_full_lite_protos(
        full = [],
        lite = tf_opts_nortti(),
    )

def tf_defines_nortti_if_lite_protos():
    return tf_portable_full_lite_protos(
        full = [],
        lite = tf_defines_nortti(),
    )

# Given a list of "op_lib_names" (a list of files in the ops directory
# without their .cc extensions), generate a library for that file.
def tf_gen_op_libs(
        op_lib_names,
        sub_directory = "ops/",
        deps = None,
        is_external = True,
        compatible_with = None):
    # Make library out of each op so it can also be used to generate wrappers
    # for various languages.
    if not deps:
        deps = []
    for n in op_lib_names:
        cc_library(
            name = n + "_op_lib",
            copts = tf_copts(is_external = is_external),
            srcs = [sub_directory + n + ".cc"],
            deps = deps + [clean_dep("//tensorflow/core:framework")],
            compatible_with = compatible_with,
            visibility = ["//visibility:public"],
            alwayslink = 1,
            linkstatic = 1,
        )

def _make_search_paths(prefix, levels_to_root):
    return ",".join(
        [
            "-rpath,%s/%s" % (prefix, "/".join([".."] * search_level))
            for search_level in range(levels_to_root + 1)
        ],
    )

def _rpath_linkopts(name):
    # Search parent directories up to the TensorFlow root directory for shared
    # object dependencies, even if this op shared object is deeply nested
    # (e.g. tensorflow/contrib/package:python/ops/_op_lib.so). tensorflow/ is then
    # the root and tensorflow/libtensorflow_framework.so should exist when
    # deployed. Other shared object dependencies (e.g. shared between contrib/
    # ops) are picked up as long as they are in either the same or a parent
    # directory in the tensorflow/ tree.
    levels_to_root = native.package_name().count("/") + name.count("/")
    return select({
        clean_dep("//tensorflow:macos"): [
            "-Wl,%s" % (_make_search_paths("@loader_path", levels_to_root),),
            "-Wl,-rename_section,__TEXT,text_env,__TEXT,__text",
        ],
        clean_dep("//tensorflow:windows"): [],
        "//conditions:default": [
            "-Wl,%s" % (_make_search_paths("$$ORIGIN", levels_to_root),),
        ],
    })

# Bazel-generated shared objects which must be linked into TensorFlow binaries
# to define symbols from //tensorflow/core:framework and //tensorflow/core:lib.
def tf_binary_additional_srcs(fullversion = False):
    if fullversion:
        suffix = "." + VERSION
    else:
        suffix = "." + VERSION_MAJOR

    return if_static(
        extra_deps = [],
        macos = [
            clean_dep("//tensorflow:libtensorflow_framework%s.dylib" % suffix),
        ],
        otherwise = [
            clean_dep("//tensorflow:libtensorflow_framework.so%s" % suffix),
        ],
    )

def tf_binary_additional_data_deps():
    return if_static(
        extra_deps = [],
        macos = [
            clean_dep("//tensorflow:libtensorflow_framework.dylib"),
            clean_dep("//tensorflow:libtensorflow_framework.%s.dylib" % VERSION_MAJOR),
            clean_dep("//tensorflow:libtensorflow_framework.%s.dylib" % VERSION),
        ],
        otherwise = [
            clean_dep("//tensorflow:libtensorflow_framework.so"),
            clean_dep("//tensorflow:libtensorflow_framework.so.%s" % VERSION_MAJOR),
            clean_dep("//tensorflow:libtensorflow_framework.so.%s" % VERSION),
        ],
    )

def tf_binary_pybind_deps():
    return select({
        clean_dep("//tensorflow:macos"): [
            clean_dep(
                "//tensorflow/python:_pywrap_tensorflow_internal_macos",
            ),
        ],
        clean_dep("//tensorflow:windows"): [
            clean_dep(
                "//tensorflow/python:_pywrap_tensorflow_internal_windows",
            ),
        ],
        "//conditions:default": [
            clean_dep(
                "//tensorflow/python:_pywrap_tensorflow_internal_linux",
            ),
        ],
    })

# Helper function for the per-OS tensorflow libraries and their version symlinks
def tf_shared_library_deps():
    return select({
        clean_dep("//tensorflow:macos_with_framework_shared_object"): [
            clean_dep("//tensorflow:libtensorflow.dylib"),
            clean_dep("//tensorflow:libtensorflow.%s.dylib" % VERSION_MAJOR),
            clean_dep("//tensorflow:libtensorflow.%s.dylib" % VERSION),
        ],
        clean_dep("//tensorflow:macos"): [],
        clean_dep("//tensorflow:windows"): [
            clean_dep("//tensorflow:tensorflow.dll"),
            clean_dep("//tensorflow:tensorflow_dll_import_lib"),
        ],
        clean_dep("//tensorflow:framework_shared_object"): [
            clean_dep("//tensorflow:libtensorflow.so"),
            clean_dep("//tensorflow:libtensorflow.so.%s" % VERSION_MAJOR),
            clean_dep("//tensorflow:libtensorflow.so.%s" % VERSION),
        ],
        "//conditions:default": [],
    }) + tf_binary_additional_srcs()

# Helper functions to add kernel dependencies to tf binaries when using dynamic
# kernel linking.
def tf_binary_dynamic_kernel_dsos():
    return if_dynamic_kernels(
        extra_deps = [
            # TODO(gunan): Remove dependencies on these, and make them load dynamically.
            # "//tensorflow/core/kernels:libtfkernel_all_kernels.so",
        ],
        otherwise = [],
    )

# Helper functions to add kernel dependencies to tf binaries when using static
# kernel linking.
def tf_binary_dynamic_kernel_deps(kernels):
    return if_dynamic_kernels(
        extra_deps = [],
        otherwise = kernels,
    )

# Shared libraries have different name pattern on different platforms,
# but cc_binary cannot output correct artifact name yet,
# so we generate multiple cc_binary targets with all name patterns when necessary.
# TODO(pcloudy): Remove this workaround when https://github.com/bazelbuild/bazel/issues/4570
# is done and cc_shared_library is available.
SHARED_LIBRARY_NAME_PATTERNS = [
    "lib%s.so%s",  # On Linux, shared libraries are usually named as libfoo.so
    "lib%s%s.dylib",  # On macos, shared libraries are usually named as libfoo.dylib
    "%s%s.dll",  # On Windows, shared libraries are usually named as foo.dll
]

def tf_cc_shared_object(
        name,
        srcs = [],
        deps = [],
        data = [],
        linkopts = lrt_if_needed(),
        framework_so = tf_binary_additional_srcs(),
        soversion = None,
        kernels = [],
        per_os_targets = False,  # Generate targets with SHARED_LIBRARY_NAME_PATTERNS
        visibility = None,
        **kwargs):
    """Configure the shared object (.so) file for TensorFlow."""
    if soversion != None:
        suffix = "." + str(soversion).split(".")[0]
        longsuffix = "." + str(soversion)
    else:
        suffix = ""
        longsuffix = ""

    if per_os_targets:
        names = [
            (
                pattern % (name, ""),
                pattern % (name, suffix),
                pattern % (name, longsuffix),
            )
            for pattern in SHARED_LIBRARY_NAME_PATTERNS
        ]
    else:
        names = [(
            name,
            name + suffix,
            name + longsuffix,
        )]

    for name_os, name_os_major, name_os_full in names:
        # Windows DLLs cant be versioned
        if name_os.endswith(".dll"):
            name_os_major = name_os
            name_os_full = name_os

        if name_os != name_os_major:
            native.genrule(
                name = name_os + "_sym",
                outs = [name_os],
                srcs = [name_os_major],
                output_to_bindir = 1,
                cmd = "ln -sf $$(basename $<) $@",
            )
            native.genrule(
                name = name_os_major + "_sym",
                outs = [name_os_major],
                srcs = [name_os_full],
                output_to_bindir = 1,
                cmd = "ln -sf $$(basename $<) $@",
            )

        soname = name_os_major.split("/")[-1]

        data_extra = []
        if framework_so != []:
            data_extra = tf_binary_additional_data_deps()

        cc_binary(
            name = name_os_full,
            srcs = srcs + framework_so,
            deps = deps,
            linkshared = 1,
            data = data + data_extra,
            linkopts = linkopts + _rpath_linkopts(name_os_full) + select({
                clean_dep("//tensorflow:ios"): [
                    "-Wl,-install_name,@rpath/" + soname,
                ],
                clean_dep("//tensorflow:macos"): [
                    "-Wl,-install_name,@rpath/" + soname,
                ],
                clean_dep("//tensorflow:windows"): [],
                "//conditions:default": [
                    "-Wl,-soname," + soname,
                ],
            }),
            visibility = visibility,
            **kwargs
        )

    flat_names = [item for sublist in names for item in sublist]
    if name not in flat_names:
        native.filegroup(
            name = name,
            srcs = select({
                "//tensorflow:windows": [":%s.dll" % (name)],
                "//tensorflow:macos": [":lib%s%s.dylib" % (name, longsuffix)],
                "//conditions:default": [":lib%s.so%s" % (name, longsuffix)],
            }),
            visibility = visibility,
        )

# Links in the framework shared object
# (//third_party/tensorflow:libtensorflow_framework.so) when not building
# statically. Also adds linker options (rpaths) so that the framework shared
# object can be found.
def tf_cc_binary(
        name,
        srcs = [],
        deps = [],
        data = [],
        linkopts = lrt_if_needed(),
        copts = tf_copts(),
        kernels = [],
        per_os_targets = False,  # Generate targets with SHARED_LIBRARY_NAME_PATTERNS
        visibility = None,
        **kwargs):
    if kernels:
        added_data_deps = tf_binary_dynamic_kernel_dsos()
    else:
        added_data_deps = []

    if per_os_targets:
        names = [pattern % (name, "") for pattern in SHARED_LIBRARY_NAME_PATTERNS]
    else:
        names = [name]
    for name_os in names:
        cc_binary(
            name = name_os,
            copts = copts,
            srcs = srcs + tf_binary_additional_srcs(),
            deps = deps + tf_binary_dynamic_kernel_deps(kernels) + if_mkl_ml(
                [
                    clean_dep("//third_party/mkl:intel_binary_blob"),
                ],
            ) + if_static(
                extra_deps = [],
                otherwise = [
                    clean_dep("//tensorflow:libtensorflow_framework_import_lib"),
                ],
            ),
            data = depset(data + added_data_deps),
            linkopts = linkopts + _rpath_linkopts(name_os),
            visibility = visibility,
            **kwargs
        )
    if name not in names:
        native.filegroup(
            name = name,
            srcs = select({
                "//tensorflow:windows": [":%s.dll" % name],
                "//tensorflow:macos": [":lib%s.dylib" % name],
                "//conditions:default": [":lib%s.so" % name],
            }),
            visibility = visibility,
        )

# A simple wrap around native.cc_binary rule.
# When using this rule, you should realize it doesn't link to any tensorflow
# dependencies by default.
def tf_native_cc_binary(
        name,
        copts = tf_copts(),
        linkopts = [],
        **kwargs):
    cc_binary(
        name = name,
        copts = copts,
        linkopts = select({
            clean_dep("//tensorflow:windows"): [],
            clean_dep("//tensorflow:macos"): [
                "-lm",
            ],
            "//conditions:default": [
                "-lpthread",
                "-lm",
            ],
        }) + linkopts + _rpath_linkopts(name),
        **kwargs
    )

def tf_gen_op_wrapper_cc(
        name,
        out_ops_file,
        pkg = "",
        op_gen = clean_dep("//tensorflow/cc:cc_op_gen_main"),
        deps = None,
        include_internal_ops = 0,
        # ApiDefs will be loaded in the order specified in this list.
        api_def_srcs = [],
        compatible_with = []):
    # Construct an op generator binary for these ops.
    tool = out_ops_file + "_gen_cc"
    if deps == None:
        deps = [pkg + ":" + name + "_op_lib"]
    tf_cc_binary(
        name = tool,
        copts = tf_copts(),
        linkopts = if_not_windows(["-lm", "-Wl,-ldl"]) + lrt_if_needed(),
        linkstatic = 1,  # Faster to link this one-time-use binary dynamically
        deps = [op_gen] + deps,
    )

    srcs = api_def_srcs[:]

    if not api_def_srcs:
        api_def_args_str = ","
    else:
        api_def_args = []
        for api_def_src in api_def_srcs:
            # Add directory of the first ApiDef source to args.
            # We are assuming all ApiDefs in a single api_def_src are in the
            # same directory.
            api_def_args.append(
                " $$(dirname $$(echo $(locations " + api_def_src +
                ") | cut -d\" \" -f1))",
            )
        api_def_args_str = ",".join(api_def_args)

    native.genrule(
        name = name + "_genrule",
        outs = [
            out_ops_file + ".h",
            out_ops_file + ".cc",
            out_ops_file + "_internal.h",
            out_ops_file + "_internal.cc",
        ],
        srcs = srcs,
        tools = [":" + tool] + tf_binary_additional_srcs(),
        cmd = ("$(location :" + tool + ") $(location :" + out_ops_file + ".h) " +
               "$(location :" + out_ops_file + ".cc) " +
               str(include_internal_ops) + " " + api_def_args_str),
        compatible_with = compatible_with,
    )

# Given a list of "op_lib_names" (a list of files in the ops directory
# without their .cc extensions), generate individual C++ .cc and .h
# files for each of the ops files mentioned, and then generate a
# single cc_library called "name" that combines all the
# generated C++ code.
#
# For example, for:
#  tf_gen_op_wrappers_cc("tf_ops_lib", [ "array_ops", "math_ops" ])
#
#
# This will ultimately generate ops/* files and a library like:
#
# cc_library(name = "tf_ops_lib",
#            srcs = [ "ops/array_ops.cc",
#                     "ops/math_ops.cc" ],
#            hdrs = [ "ops/array_ops.h",
#                     "ops/math_ops.h" ],
#            deps = [ ... ])
#
# Plus a private library for the "hidden" ops.
# cc_library(name = "tf_ops_lib_internal",
#            srcs = [ "ops/array_ops_internal.cc",
#                     "ops/math_ops_internal.cc" ],
#            hdrs = [ "ops/array_ops_internal.h",
#                     "ops/math_ops_internal.h" ],
#            deps = [ ... ])
# TODO(joshl): Cleaner approach for hidden ops.
def tf_gen_op_wrappers_cc(
        name,
        op_lib_names = [],
        other_srcs = [],
        other_hdrs = [],
        other_srcs_internal = [],
        other_hdrs_internal = [],
        pkg = "",
        deps = [
            clean_dep("//tensorflow/cc:ops"),
            clean_dep("//tensorflow/cc:scope"),
            clean_dep("//tensorflow/cc:const_op"),
        ],
        deps_internal = [],
        op_gen = clean_dep("//tensorflow/cc:cc_op_gen_main"),
        include_internal_ops = 0,
        visibility = None,
        # ApiDefs will be loaded in the order specified in this list.
        api_def_srcs = [],
        # Any extra dependencies that the wrapper generator might need.
        extra_gen_deps = [],
        compatible_with = []):
    subsrcs = other_srcs[:]
    subhdrs = other_hdrs[:]
    internalsrcs = other_srcs_internal[:]
    internalhdrs = other_hdrs_internal[:]
    for n in op_lib_names:
        tf_gen_op_wrapper_cc(
            n,
            "ops/" + n,
            api_def_srcs = api_def_srcs,
            include_internal_ops = include_internal_ops,
            op_gen = op_gen,
            pkg = pkg,
            deps = [pkg + ":" + n + "_op_lib"] + extra_gen_deps,
            compatible_with = compatible_with,
        )
        subsrcs += ["ops/" + n + ".cc"]
        subhdrs += ["ops/" + n + ".h"]
        internalsrcs += ["ops/" + n + "_internal.cc"]
        internalhdrs += ["ops/" + n + "_internal.h"]

    cc_library(
        name = name,
        srcs = subsrcs,
        hdrs = subhdrs,
        deps = deps + if_not_android([
            clean_dep("//tensorflow/core:core_cpu"),
            clean_dep("//tensorflow/core:framework"),
            clean_dep("//tensorflow/core:lib"),
            clean_dep("//tensorflow/core:ops"),
            clean_dep("//tensorflow/core:protos_all_cc"),
        ]) + if_android([
            clean_dep("//tensorflow/core:portable_tensorflow_lib"),
        ]),
        copts = tf_copts(),
        alwayslink = 1,
        visibility = visibility,
        compatible_with = compatible_with,
    )
    cc_library(
        name = name + "_internal",
        srcs = internalsrcs,
        hdrs = internalhdrs,
        deps = deps + deps_internal + if_not_android([
            clean_dep("//tensorflow/core:core_cpu"),
            clean_dep("//tensorflow/core:framework"),
            clean_dep("//tensorflow/core:lib"),
            clean_dep("//tensorflow/core:ops"),
            clean_dep("//tensorflow/core:protos_all_cc"),
        ]) + if_android([
            clean_dep("//tensorflow/core:portable_tensorflow_lib"),
        ]),
        copts = tf_copts(),
        alwayslink = 1,
        visibility = [clean_dep("//tensorflow:internal")],
        compatible_with = compatible_with,
    )

# Generates a Python library target wrapping the ops registered in "deps".
#
# Args:
#   name: used as the name of the generated target and as a name component of
#     the intermediate files.
#   out: name of the python file created by this rule. If None, then
#     "ops/gen_{name}.py" is used.
#   hidden: Optional list of ops names to make private in the Python module.
#     It is invalid to specify both "hidden" and "op_whitelist".
#   visibility: passed to py_library.
#   deps: list of dependencies for the intermediate tool used to generate the
#     python target. NOTE these `deps` are not applied to the final python
#     library target itself.
#   require_shape_functions: Unused. Leave this as False.
#   hidden_file: optional file that contains a list of op names to make private
#     in the generated Python module. Each op name should be on a line by
#     itself. Lines that start with characters that are invalid op name
#     starting characters are treated as comments and ignored.
#   generated_target_name: name of the generated target (overrides the
#     "name" arg)
#   op_whitelist: if not empty, only op names in this list will be wrapped. It
#     is invalid to specify both "hidden" and "op_whitelist".
#   cc_linkopts: Optional linkopts to be added to tf_cc_binary that contains the
#     specified ops.

def tf_gen_op_wrapper_py(
        name,
        out = None,
        hidden = None,
        visibility = None,
        deps = [],
        require_shape_functions = False,
        hidden_file = None,
        generated_target_name = None,
        op_whitelist = [],
        cc_linkopts = lrt_if_needed(),
        api_def_srcs = [],
        compatible_with = [],
        testonly = False):
    _ = require_shape_functions  # Unused.

    if (hidden or hidden_file) and op_whitelist:
        fail("Cannot pass specify both hidden and op_whitelist.")

    # Construct a cc_binary containing the specified ops.
    tool_name = "gen_" + name + "_py_wrappers_cc"
    if not deps:
        deps = [str(Label("//tensorflow/core:" + name + "_op_lib"))]
    tf_cc_binary(
        name = tool_name,
        copts = tf_copts(),
        linkopts = if_not_windows(["-lm", "-Wl,-ldl"]) + cc_linkopts,
        linkstatic = 1,  # Faster to link this one-time-use binary dynamically
        visibility = [clean_dep("//tensorflow:internal")],
        deps = ([
            clean_dep("//tensorflow/core:framework"),
            clean_dep("//tensorflow/python:python_op_gen_main"),
        ] + deps),
        testonly = testonly,
    )

    # Invoke the previous cc_binary to generate a python file.
    if not out:
        out = "ops/gen_" + name + ".py"

    if hidden:
        op_list_arg = ",".join(hidden)
        op_list_is_whitelist = False
    elif op_whitelist:
        op_list_arg = ",".join(op_whitelist)
        op_list_is_whitelist = True
    else:
        op_list_arg = "''"
        op_list_is_whitelist = False

    # Prepare ApiDef directories to pass to the genrule.
    if not api_def_srcs:
        api_def_args_str = ","
    else:
        api_def_args = []
        for api_def_src in api_def_srcs:
            # Add directory of the first ApiDef source to args.
            # We are assuming all ApiDefs in a single api_def_src are in the
            # same directory.
            api_def_args.append(
                "$$(dirname $$(echo $(locations " + api_def_src +
                ") | cut -d\" \" -f1))",
            )
        api_def_args_str = ",".join(api_def_args)

    if hidden_file:
        # `hidden_file` is file containing a list of op names to be hidden in the
        # generated module.
        native.genrule(
            name = name + "_pygenrule",
            outs = [out],
            srcs = api_def_srcs + [hidden_file],
            tools = [tool_name] + tf_binary_additional_srcs(),
            cmd = ("$(location " + tool_name + ") " + api_def_args_str +
                   " @$(location " + hidden_file + ") > $@"),
            compatible_with = compatible_with,
            testonly = testonly,
        )
    else:
        native.genrule(
            name = name + "_pygenrule",
            outs = [out],
            srcs = api_def_srcs,
            tools = [tool_name] + tf_binary_additional_srcs(),
            cmd = ("$(location " + tool_name + ") " + api_def_args_str + " " +
                   op_list_arg + " " +
                   ("1" if op_list_is_whitelist else "0") + " > $@"),
            compatible_with = compatible_with,
            testonly = testonly,
        )

    # Make a py_library out of the generated python file.
    if not generated_target_name:
        generated_target_name = name
    native.py_library(
        name = generated_target_name,
        srcs = [out],
        srcs_version = "PY3",
        visibility = visibility,
        deps = [
            clean_dep("//tensorflow/python:framework_for_generated_wrappers_v2"),
        ],
        # Instruct build_cleaner to try to avoid using this rule; typically ops
        # creators will provide their own tf_custom_op_py_library based target
        # that wraps this one.
        tags = ["avoid_dep"],
        compatible_with = compatible_with,
        testonly = testonly,
    )

# Define a bazel macro that creates cc_test for tensorflow.
#
# Links in the framework shared object
# (//third_party/tensorflow:libtensorflow_framework.so) when not building
# statically. Also adds linker options (rpaths) so that the framework shared
# object can be found.
#
# TODO(opensource): we need to enable this to work around the hidden symbol
# __cudaRegisterFatBinary error. Need more investigations.
def tf_cc_test(
        name,
        srcs,
        deps,
        data = [],
        linkstatic = 0,
        extra_copts = [],
        suffix = "",
        linkopts = [],
        kernels = [],
        **kwargs):
    cc_test(
        name = "%s%s" % (name, suffix),
        srcs = srcs + tf_binary_additional_srcs(),
        copts = tf_copts() + extra_copts,
        linkopts = select({
            clean_dep("//tensorflow:android"): [
                "-pie",
            ],
            clean_dep("//tensorflow:windows"): [],
            clean_dep("//tensorflow:macos"): [
                "-lm",
            ],
            "//conditions:default": [
                "-lpthread",
                "-lm",
            ],
        }) + linkopts + _rpath_linkopts(name),
        deps = deps + tf_binary_dynamic_kernel_deps(kernels) + if_mkl_ml(
            [
                clean_dep("//third_party/mkl:intel_binary_blob"),
            ],
        ),
        data = data +
               tf_binary_dynamic_kernel_dsos() +
               tf_binary_additional_srcs(),
        exec_properties = tf_exec_properties(kwargs),
        # Nested select() statements seem not to be supported when passed to
        # linkstatic, and we already have a cuda select() passed in to this
        # function.
        linkstatic = linkstatic or select({
            # cc_tests with ".so"s in srcs incorrectly link on Darwin unless
            # linkstatic=1 (https://github.com/bazelbuild/bazel/issues/3450).
            # TODO(allenl): Remove Mac static linking when Bazel 0.6 is out.
            clean_dep("//tensorflow:macos"): 1,
            "//conditions:default": 0,
        }),
        **kwargs
    )

def tf_gpu_cc_test(
        name,
        srcs = [],
        deps = [],
        tags = [],
        data = [],
        size = "medium",
        extra_copts = [],
        linkstatic = 0,
        args = [],
        kernels = [],
        linkopts = []):
    tf_cc_test(
        name = name,
        size = size,
        srcs = srcs,
        args = args,
        data = data,
        extra_copts = extra_copts,
        kernels = kernels,
        linkopts = linkopts,
        linkstatic = linkstatic,
        tags = tags,
        deps = deps,
    )
    tf_cc_test(
        name = name,
        size = size,
        srcs = srcs,
        args = args,
        data = data,
        extra_copts = extra_copts,
        kernels = kernels,
        linkopts = linkopts,
        linkstatic = select({
            # TODO(allenl): Remove Mac static linking when Bazel 0.6 is out.
            clean_dep("//tensorflow:macos"): 1,
            "@local_config_cuda//cuda:using_nvcc": 1,
            "@local_config_cuda//cuda:using_clang": 1,
            "//conditions:default": 0,
        }),
        suffix = "_gpu",
        tags = tags + tf_gpu_tests_tags(),
        deps = deps + if_cuda_is_configured([
            clean_dep("//tensorflow/core:gpu_runtime"),
        ]) + if_rocm_is_configured([
            clean_dep("//tensorflow/core:gpu_runtime"),
        ]),
    )
    if "multi_gpu" in tags or "multi_and_single_gpu" in tags:
        cleaned_tags = tags + two_gpu_tags
        if "requires-gpu-nvidia" in cleaned_tags:
            cleaned_tags.remove("requires-gpu-nvidia")
        tf_cc_test(
            name = name,
            size = size,
            srcs = srcs,
            args = args,
            data = data,
            extra_copts = extra_copts,
            kernels = kernels,
            linkopts = linkopts,
            linkstatic = select({
                # TODO(allenl): Remove Mac static linking when Bazel 0.6 is out.
                clean_dep("//tensorflow:macos"): 1,
                "@local_config_cuda//cuda:using_nvcc": 1,
                "@local_config_cuda//cuda:using_clang": 1,
                "//conditions:default": 0,
            }),
            suffix = "_2gpu",
            tags = cleaned_tags,
            deps = deps + if_cuda_is_configured([
                clean_dep("//tensorflow/core:gpu_runtime"),
            ]) + if_rocm_is_configured([
                clean_dep("//tensorflow/core:gpu_runtime"),
            ]),
        )

# terminology changes: saving tf_cuda_* definition for compatibility
def tf_cuda_cc_test(*args, **kwargs):
    tf_gpu_cc_test(*args, **kwargs)

def tf_gpu_only_cc_test(
        name,
        srcs = [],
        deps = [],
        tags = [],
        data = [],
        size = "medium",
        linkstatic = 0,
        args = [],
        kernels = [],
        linkopts = []):
    tags = tags + tf_gpu_tests_tags()

    gpu_lib_name = "%s%s" % (name, "_gpu_lib")
    tf_gpu_kernel_library(
        name = gpu_lib_name,
        srcs = srcs + tf_binary_additional_srcs(),
        deps = deps,
        testonly = 1,
    )
    cc_test(
        name = "%s%s" % (name, "_gpu"),
        size = size,
        args = args,
        features = if_cuda(["-use_header_modules"]),
        data = data + tf_binary_dynamic_kernel_dsos(),
        deps = [":" + gpu_lib_name],
        linkopts = if_not_windows(["-lpthread", "-lm"]) + linkopts + _rpath_linkopts(name),
        linkstatic = linkstatic or select({
            # cc_tests with ".so"s in srcs incorrectly link on Darwin
            # unless linkstatic=1.
            # TODO(allenl): Remove Mac static linking when Bazel 0.6 is out.
            clean_dep("//tensorflow:macos"): 1,
            "//conditions:default": 0,
        }),
        tags = tags,
        exec_properties = tf_exec_properties({"tags": tags}),
    )

# terminology changes: saving tf_cuda_* definition for compatibility
def tf_cuda_only_cc_test(*args, **kwargs):
    tf_gpu_only_cc_test(*args, **kwargs)

# Create a cc_test for each of the tensorflow tests listed in "tests", along
# with a test suite of the given name, if provided.
def tf_cc_tests(
        srcs,
        deps,
        name = "",
        linkstatic = 0,
        tags = [],
        size = "medium",
        args = None,
        linkopts = lrt_if_needed(),
        kernels = [],
        create_named_test_suite = False,
        visibility = None):
    test_names = []
    for src in srcs:
        test_name = src_to_test_name(src)
        tf_cc_test(
            name = test_name,
            size = size,
            srcs = [src],
            args = args,
            kernels = kernels,
            linkopts = linkopts,
            linkstatic = linkstatic,
            tags = tags,
            deps = deps,
            visibility = visibility,
        )
        test_names.append(test_name)

    # Add a test suite with the generated tests if a name was provided and
    # it does not conflict any of the test names.
    if create_named_test_suite:
        native.test_suite(
            name = name,
            tests = test_names,
            visibility = visibility,
        )

def tf_cc_test_mkl(
        srcs,
        deps,
        name = "",
        data = [],
        linkstatic = 0,
        tags = [],
        size = "medium",
        kernels = [],
        args = None):
    # -fno-exceptions in nocopts breaks compilation if header modules are enabled.
    disable_header_modules = ["-use_header_modules"]

    for src in srcs:
        cc_test(
            name = src_to_test_name(src),
            srcs = if_mkl([src]) + tf_binary_additional_srcs(),
            # Adding an explicit `-fexceptions` because `allow_exceptions = True`
            # in `tf_copts` doesn't work internally.
            copts = tf_copts() + ["-fexceptions"] + tf_openmp_copts(),
            linkopts = select({
                clean_dep("//tensorflow:android"): [
                    "-pie",
                ],
                clean_dep("//tensorflow:windows"): [],
                "//conditions:default": [
                    "-lpthread",
                    "-lm",
                ],
            }) + _rpath_linkopts(src_to_test_name(src)),
            deps = deps + tf_binary_dynamic_kernel_deps(kernels) + if_mkl_ml(["//third_party/mkl:intel_binary_blob"]),
            data = data + tf_binary_dynamic_kernel_dsos(),
            exec_properties = tf_exec_properties({"tags": tags}),
            linkstatic = linkstatic,
            tags = tags,
            size = size,
            args = args,
            features = disable_header_modules,
        )

def tf_gpu_cc_tests(
        srcs,
        deps,
        name = "",
        tags = [],
        size = "medium",
        linkstatic = 0,
        args = None,
        kernels = [],
        linkopts = []):
    for src in srcs:
        tf_gpu_cc_test(
            name = src_to_test_name(src),
            size = size,
            srcs = [src],
            args = args,
            kernels = kernels,
            linkopts = linkopts,
            linkstatic = linkstatic,
            tags = tags,
            deps = deps,
        )

# terminology changes: saving tf_cuda_* definition for compatibility
def tf_cuda_cc_tests(*args, **kwargs):
    tf_gpu_cc_tests(*args, **kwargs)

def tf_java_test(
        name,
        srcs = [],
        deps = [],
        kernels = [],
        *args,
        **kwargs):
    native.java_test(
        name = name,
        srcs = srcs,
        deps = deps + tf_binary_additional_srcs(fullversion = True) + tf_binary_dynamic_kernel_dsos() + tf_binary_dynamic_kernel_deps(kernels),
        *args,
        **kwargs
    )

def _cuda_copts(opts = []):
    """Gets the appropriate set of copts for (maybe) CUDA compilation.

        If we're doing CUDA compilation, returns copts for our particular CUDA
        compiler.  If we're not doing CUDA compilation, returns an empty list.

        """
    return select({
        "//conditions:default": [],
        "@local_config_cuda//cuda:using_nvcc": ([
            "-nvcc_options=relaxed-constexpr",
            "-nvcc_options=ftz=true",
        ]),
        "@local_config_cuda//cuda:using_clang": ([
            "-fcuda-flush-denormals-to-zero",
        ]),
    }) + if_cuda_is_configured_compat(opts)

# Build defs for TensorFlow kernels

# When this target is built using --config=cuda, a cc_library is built
# that passes -DGOOGLE_CUDA=1 and '-x cuda', linking in additional
# libraries needed by GPU kernels.
#
# When this target is built using --config=rocm, a cc_library is built
# that passes -DTENSORFLOW_USE_ROCM and '-x rocm', linking in additional
# libraries needed by GPU kernels.
def tf_gpu_kernel_library(
        srcs,
        copts = [],
        cuda_copts = [],
        deps = [],
        hdrs = [],
        **kwargs):
    copts = copts + tf_copts() + _cuda_copts(opts = cuda_copts) + rocm_copts(opts = cuda_copts)
    kwargs["features"] = kwargs.get("features", []) + ["-use_header_modules"]

    cuda_library(
        srcs = srcs,
        hdrs = hdrs,
        copts = copts,
        deps = deps + if_cuda_is_configured_compat([
            clean_dep("//tensorflow/stream_executor/cuda:cudart_stub"),
            clean_dep("//tensorflow/core:gpu_lib"),
        ]) + if_rocm_is_configured([
            clean_dep("//tensorflow/core:gpu_lib"),
        ]),
        alwayslink = 1,
        **kwargs
    )

def tf_gpu_library(deps = None, cuda_deps = None, copts = tf_copts(), **kwargs):
    """Generate a cc_library with a conditional set of CUDA dependencies.

      When the library is built with --config=cuda:

      - Both deps and cuda_deps are used as dependencies.
      - The cuda runtime is added as a dependency (if necessary).
      - The library additionally passes -DGOOGLE_CUDA=1 to the list of copts.
      - In addition, when the library is also built with TensorRT enabled, it
          additionally passes -DGOOGLE_TENSORRT=1 to the list of copts.

      Args:
      - cuda_deps: BUILD dependencies which will be linked if and only if:
          '--config=cuda' is passed to the bazel command line.
      - deps: dependencies which will always be linked.
      - copts: copts always passed to the cc_library.
      - kwargs: Any other argument to cc_library.
      """
    if not deps:
        deps = []
    if not cuda_deps:
        cuda_deps = []

    kwargs["features"] = kwargs.get("features", []) + ["-use_header_modules"]
    cc_library(
        deps = deps + if_cuda_is_configured_compat(cuda_deps + [
            clean_dep("//tensorflow/stream_executor/cuda:cudart_stub"),
            "@local_config_cuda//cuda:cuda_headers",
        ]) + if_rocm_is_configured(cuda_deps + [
            "@local_config_rocm//rocm:rocm_headers",
        ]),
        copts = (copts + if_cuda(["-DGOOGLE_CUDA=1"]) + if_rocm(["-DTENSORFLOW_USE_ROCM=1"]) + if_xla_available(["-DTENSORFLOW_USE_XLA=1"]) + if_mkl(["-DINTEL_MKL=1"]) + if_mkl_open_source_only(["-DINTEL_MKL_DNN_ONLY"]) + if_enable_mkl(["-DENABLE_MKL"]) + if_tensorrt(["-DGOOGLE_TENSORRT=1"])),
        **kwargs
    )

# terminology changes: saving tf_cuda_* definition for compatibility
def tf_cuda_library(*args, **kwargs):
    tf_gpu_library(*args, **kwargs)

def tf_kernel_library(
        name,
        prefix = None,
        srcs = None,
        gpu_srcs = None,
        hdrs = None,
        deps = None,
        alwayslink = 1,
        copts = None,
        gpu_copts = None,
        is_external = False,
        compatible_with = None,
        **kwargs):
    """A rule to build a TensorFlow OpKernel.

      May either specify srcs/hdrs or prefix.  Similar to tf_gpu_library,
      but with alwayslink=1 by default.  If prefix is specified:
        * prefix*.cc (except *.cu.cc) is added to srcs
        * prefix*.h (except *.cu.h) is added to hdrs
        * prefix*.cu.cc and prefix*.h (including *.cu.h) are added to gpu_srcs.
      With the exception that test files are excluded.
      For example, with prefix = "cast_op",
        * srcs = ["cast_op.cc"]
        * hdrs = ["cast_op.h"]
        * gpu_srcs = ["cast_op_gpu.cu.cc", "cast_op.h"]
        * "cast_op_test.cc" is excluded
      With prefix = "cwise_op"
        * srcs = ["cwise_op_abs.cc", ..., "cwise_op_tanh.cc"],
        * hdrs = ["cwise_ops.h", "cwise_ops_common.h"],
        * gpu_srcs = ["cwise_op_gpu_abs.cu.cc", ..., "cwise_op_gpu_tanh.cu.cc",
                      "cwise_ops.h", "cwise_ops_common.h",
                      "cwise_ops_gpu_common.cu.h"]
        * "cwise_ops_test.cc" is excluded
      """
    if not srcs:
        srcs = []
    if not hdrs:
        hdrs = []
    if not deps:
        deps = []
    if not copts:
        copts = []
    if not gpu_copts:
        gpu_copts = []
    textual_hdrs = []
    copts = copts + tf_copts(is_external = is_external)

    # Override EIGEN_STRONG_INLINE to inline when
    # --define=override_eigen_strong_inline=true to avoid long compiling time.
    # See https://github.com/tensorflow/tensorflow/issues/10521
    copts = copts + if_override_eigen_strong_inline(["/DEIGEN_STRONG_INLINE=inline"])
    if prefix:
        if native.glob([prefix + "*.cu.cc"], exclude = ["*test*"]):
            if not gpu_srcs:
                gpu_srcs = []
            gpu_srcs = gpu_srcs + native.glob(
                [prefix + "*.cu.cc", prefix + "*.h"],
                exclude = [prefix + "*test*"],
            )
        srcs = srcs + native.glob(
            [prefix + "*.cc"],
            exclude = [prefix + "*test*", prefix + "*.cu.cc"],
        )
        hdrs = hdrs + native.glob(
            [prefix + "*.h"],
            exclude = [prefix + "*test*", prefix + "*.cu.h", prefix + "*impl.h"],
        )
        textual_hdrs = native.glob(
            [prefix + "*impl.h"],
            exclude = [prefix + "*test*", prefix + "*.cu.h"],
        )
    cuda_deps = [clean_dep("//tensorflow/core:gpu_lib")]
    if gpu_srcs:
        for gpu_src in gpu_srcs:
            if gpu_src.endswith(".cc") and not gpu_src.endswith(".cu.cc"):
                fail("{} not allowed in gpu_srcs. .cc sources must end with .cu.cc"
                    .format(gpu_src))
        tf_gpu_kernel_library(
            name = name + "_gpu",
            srcs = gpu_srcs,
            deps = deps,
            copts = gpu_copts,
            **kwargs
        )
        cuda_deps.extend([":" + name + "_gpu"])
    kwargs["tags"] = kwargs.get("tags", []) + [
        "req_dep=%s" % clean_dep("//tensorflow/core:gpu_lib"),
        "req_dep=@local_config_cuda//cuda:cuda_headers",
    ]
    tf_gpu_library(
        name = name,
        srcs = srcs,
        hdrs = hdrs,
        textual_hdrs = textual_hdrs,
        copts = copts,
        cuda_deps = cuda_deps,
        linkstatic = 1,  # Needed since alwayslink is broken in bazel b/27630669
        alwayslink = alwayslink,
        deps = deps,
        compatible_with = compatible_with,
        **kwargs
    )

    # TODO(gunan): CUDA dependency not clear here. Fix it.
    tf_cc_shared_object(
        name = "libtfkernel_%s.so" % name,
        srcs = srcs + hdrs,
        copts = copts,
        tags = ["manual", "notap"],
        deps = deps,
    )

def tf_mkl_kernel_library(
        name,
        prefix = None,
        srcs = None,
        hdrs = None,
        deps = None,
        alwayslink = 1,
        # Adding an explicit `-fexceptions` because `allow_exceptions = True`
        # in `tf_copts` doesn't work internally.
        copts = tf_copts() + ["-fexceptions"] + tf_openmp_copts()):
    """A rule to build MKL-based TensorFlow kernel libraries."""

    if not bool(srcs):
        srcs = []
    if not bool(hdrs):
        hdrs = []

    if prefix:
        srcs = srcs + native.glob(
            [prefix + "*.cc"],
            exclude = [prefix + "*test*"],
        )
        hdrs = hdrs + native.glob(
            [prefix + "*.h"],
            exclude = [prefix + "*test*"],
        )

    # -fno-exceptions in nocopts breaks compilation if header modules are enabled.
    disable_header_modules = ["-use_header_modules"]

    cc_library(
        name = name,
        srcs = if_mkl(srcs),
        hdrs = hdrs,
        deps = deps,
        alwayslink = alwayslink,
        copts = copts + if_override_eigen_strong_inline(["/DEIGEN_STRONG_INLINE=inline"]),
        features = disable_header_modules,
    )

def _get_transitive_headers(hdrs, deps):
    """Obtain the header files for a target and its transitive dependencies.

      Args:
        hdrs: a list of header files
        deps: a list of targets that are direct dependencies

      Returns:
        a collection of the transitive headers
      """
    return depset(
        hdrs,
        transitive = [dep[CcInfo].compilation_context.headers for dep in deps],
    )

def _get_repository_roots(ctx, files):
    """Returns abnormal root directories under which files reside.

      When running a ctx.action, source files within the main repository are all
      relative to the current directory; however, files that are generated or exist
      in remote repositories will have their root directory be a subdirectory,
      e.g. bazel-out/local-fastbuild/genfiles/external/jpeg_archive. This function
      returns the set of these devious directories, ranked and sorted by popularity
      in order to hopefully minimize the number of I/O system calls within the
      compiler, because includes have quadratic complexity.
      """
    result = {}
    for f in files.to_list():
        root = f.root.path
        if root:
            if root not in result:
                result[root] = 0
            result[root] -= 1
        work = f.owner.workspace_root
        if work:
            if root:
                root += "/"
            root += work
        if root:
            if root not in result:
                result[root] = 0
            result[root] -= 1
    return [k for v, k in sorted([(v, k) for k, v in result.items()])]

# Bazel rule for collecting the header files that a target depends on.
def _transitive_hdrs_impl(ctx):
    outputs = _get_transitive_headers([], ctx.attr.deps)
    return struct(files = outputs)

_transitive_hdrs = rule(
    attrs = {
        "deps": attr.label_list(
            allow_files = True,
            providers = [CcInfo],
        ),
    },
    implementation = _transitive_hdrs_impl,
)

def transitive_hdrs(name, deps = [], **kwargs):
    _transitive_hdrs(name = name + "_gather", deps = deps)
    native.filegroup(name = name, srcs = [":" + name + "_gather"])

# Bazel rule for collecting the transitive parameters from a set of dependencies into a library.
# Propagates defines and includes.
def _transitive_parameters_library_impl(ctx):
    defines = depset(
        transitive = [dep[CcInfo].compilation_context.defines for dep in ctx.attr.original_deps],
    )
    system_includes = depset(
        transitive = [dep[CcInfo].compilation_context.system_includes for dep in ctx.attr.original_deps],
    )
    includes = depset(
        transitive = [dep[CcInfo].compilation_context.includes for dep in ctx.attr.original_deps],
    )
    quote_includes = depset(
        transitive = [dep[CcInfo].compilation_context.quote_includes for dep in ctx.attr.original_deps],
    )
    framework_includes = depset(
        transitive = [dep[CcInfo].compilation_context.framework_includes for dep in ctx.attr.original_deps],
    )
    return CcInfo(
        compilation_context = cc_common.create_compilation_context(
            defines = depset(direct = defines.to_list()),
            system_includes = depset(direct = system_includes.to_list()),
            includes = depset(direct = includes.to_list()),
            quote_includes = depset(direct = quote_includes.to_list()),
            framework_includes = depset(direct = framework_includes.to_list()),
        ),
    )

_transitive_parameters_library = rule(
    attrs = {
        "original_deps": attr.label_list(
            allow_empty = True,
            allow_files = True,
            providers = [CcInfo],
        ),
    },
    implementation = _transitive_parameters_library_impl,
)

# Create a header only library that includes all the headers exported by
# the libraries in deps.
#
# **NOTE**: The headers brought in are **NOT** fully transitive; certain
# deep headers may be missing.  If this creates problems, you must find
# a header-only version of the cc_library rule you care about and link it
# *directly* in addition to your use of the cc_header_only_library
# intermediary.
#
# For:
#   * Eigen: it's a header-only library.  Add it directly to your deps.
#   * GRPC: add a direct dep on @com_github_grpc_grpc//:grpc++_public_hdrs.
#
def cc_header_only_library(name, deps = [], includes = [], extra_deps = [], compatible_with = None, **kwargs):
    _transitive_hdrs(
        name = name + "_gather",
        deps = deps,
        compatible_with = compatible_with,
    )
    _transitive_parameters_library(
        name = name + "_gathered_parameters",
        original_deps = deps,
        compatible_with = compatible_with,
    )
    cc_library(
        name = name,
        hdrs = [":" + name + "_gather"],
        includes = includes,
        compatible_with = compatible_with,
        deps = [":" + name + "_gathered_parameters"] + extra_deps,
        **kwargs
    )

def tf_custom_op_library_additional_deps():
    return [
        "@com_google_protobuf//:protobuf_headers",  # copybara:comment
        clean_dep("//third_party/eigen3"),
        clean_dep("//tensorflow/core:framework_headers_lib"),
    ] + if_windows([clean_dep("//tensorflow/python:pywrap_tensorflow_import_lib")])

# A list of targets that contains the implementation of
# tf_custom_op_library_additional_deps. It's used to generate a DEF file for
# exporting symbols from _pywrap_tensorflow.dll on Windows.
def tf_custom_op_library_additional_deps_impl():
    return [
        # copybara:comment_begin
        "@com_google_protobuf//:protobuf",
        "@nsync//:nsync_cpp",
        # copybara:comment_end

        # for //third_party/eigen3
        clean_dep("//third_party/eigen3"),

        # for //tensorflow/core:framework_headers_lib
        clean_dep("//tensorflow/core:framework"),
        clean_dep("//tensorflow/core:reader_base"),
    ]

# Traverse the dependency graph along the "deps" attribute of the
# target and return a struct with one field called 'tf_collected_deps'.
# tf_collected_deps will be the union of the deps of the current target
# and the tf_collected_deps of the dependencies of this target.
def _collect_deps_aspect_impl(target, ctx):
    direct, transitive = [], []
    all_deps = []
    if hasattr(ctx.rule.attr, "deps"):
        all_deps += ctx.rule.attr.deps
    if hasattr(ctx.rule.attr, "data"):
        all_deps += ctx.rule.attr.data
    for dep in all_deps:
        direct.append(dep.label)
        if hasattr(dep, "tf_collected_deps"):
            transitive.append(dep.tf_collected_deps)
    return struct(tf_collected_deps = depset(direct = direct, transitive = transitive))

collect_deps_aspect = aspect(
    attr_aspects = ["deps", "data"],
    implementation = _collect_deps_aspect_impl,
)

def _dep_label(dep):
    label = dep.label
    return label.package + ":" + label.name

# This rule checks that transitive dependencies don't depend on the targets
# listed in the 'disallowed_deps' attribute, but do depend on the targets listed
# in the 'required_deps' attribute. Dependencies considered are targets in the
# 'deps' attribute or the 'data' attribute.
def _check_deps_impl(ctx):
    required_deps = ctx.attr.required_deps
    disallowed_deps = ctx.attr.disallowed_deps
    for input_dep in ctx.attr.deps:
        if not hasattr(input_dep, "tf_collected_deps"):
            continue
        collected_deps = sets.make(input_dep.tf_collected_deps.to_list())
        for disallowed_dep in disallowed_deps:
            if sets.contains(collected_deps, disallowed_dep.label):
                fail(
                    _dep_label(input_dep) + " cannot depend on " +
                    _dep_label(disallowed_dep),
                )
        for required_dep in required_deps:
            if not sets.contains(collected_deps, required_dep.label):
                fail(
                    _dep_label(input_dep) + " must depend on " +
                    _dep_label(required_dep),
                )
    return struct()

check_deps = rule(
    _check_deps_impl,
    attrs = {
        "deps": attr.label_list(
            aspects = [collect_deps_aspect],
            mandatory = True,
            allow_files = True,
        ),
        "disallowed_deps": attr.label_list(
            default = [],
            allow_files = True,
        ),
        "required_deps": attr.label_list(
            default = [],
            allow_files = True,
        ),
    },
)

def tf_custom_op_library(name, srcs = [], gpu_srcs = [], deps = [], linkopts = [], copts = [], **kwargs):
    """Helper to build a dynamic library (.so) from the sources containing implementations of custom ops and kernels.
      """
    cuda_deps = [
        clean_dep("//tensorflow/core:stream_executor_headers_lib"),
        "@local_config_cuda//cuda:cuda_headers",
        "@local_config_cuda//cuda:cudart_static",
    ]
    rocm_deps = [
        clean_dep("//tensorflow/core:stream_executor_headers_lib"),
    ]
    deps = deps + tf_custom_op_library_additional_deps()

    # Override EIGEN_STRONG_INLINE to inline when
    # --define=override_eigen_strong_inline=true to avoid long compiling time.
    # See https://github.com/tensorflow/tensorflow/issues/10521
    copts = copts + if_override_eigen_strong_inline(["/DEIGEN_STRONG_INLINE=inline"])

    if gpu_srcs:
        basename = name.split(".")[0]
        cuda_library(
            name = basename + "_gpu",
            srcs = gpu_srcs,
            copts = copts + tf_copts() + _cuda_copts() + rocm_copts() +
                    if_tensorrt(["-DGOOGLE_TENSORRT=1"]),
            deps = deps + if_cuda_is_configured_compat(cuda_deps) + if_rocm_is_configured(rocm_deps),
            **kwargs
        )
        cuda_deps.extend([":" + basename + "_gpu"])
        rocm_deps.extend([":" + basename + "_gpu"])

    check_deps(
        name = name + "_check_deps",
        disallowed_deps = [
            clean_dep("//tensorflow/core:framework"),
            clean_dep("//tensorflow/core:lib"),
        ],
        deps = deps + if_cuda_is_configured_compat(cuda_deps) + if_rocm_is_configured(rocm_deps),
    )
    tf_cc_shared_object(
        name = name,
        srcs = srcs,
        deps = deps + if_cuda_is_configured_compat(cuda_deps) + if_rocm_is_configured(rocm_deps),
        data = if_static([name + "_check_deps"]),
        copts = copts + tf_copts(is_external = True),
        features = ["windows_export_all_symbols"],
        linkopts = linkopts + select({
            "//conditions:default": [
                "-lm",
            ],
            clean_dep("//tensorflow:windows"): [],
            clean_dep("//tensorflow:macos"): [],
        }),
        **kwargs
    )

# Placeholder to use until bazel supports py_strict_binary.
def py_strict_binary(name, **kwargs):
    native.py_binary(name = name, **kwargs)

# Placeholder to use until bazel supports py_strict_library.
def py_strict_library(name, **kwargs):
    native.py_library(name = name, **kwargs)

# Placeholder to use until bazel supports pytype_strict_binary.
def pytype_strict_binary(name, **kwargs):
    native.py_binary(name = name, **kwargs)

# Placeholder to use until bazel supports pytype_strict_library.
def pytype_strict_library(name, **kwargs):
    native.py_library(name = name, **kwargs)

# Placeholder to use until bazel supports py_strict_test.
def py_strict_test(name, **kwargs):
    py_test(name = name, **kwargs)

def tf_custom_op_py_library(
        name,
        srcs = [],
        dso = [],
        kernels = [],
        srcs_version = "PY3",
        visibility = None,
        deps = [],
        **kwargs):
    _ignore = [kernels]
    native.py_library(
        name = name,
        data = dso,
        srcs = srcs,
        srcs_version = srcs_version,
        visibility = visibility,
        deps = deps,
        **kwargs
    )

# In tf_py_wrap_cc_opensource generated libraries
# module init functions are not exported unless
# they contain one of the keywords in the version file
# this prevents custom python modules.
# This function attempts to append init_module_name to list of
# exported functions in version script
def _append_init_to_versionscript_impl(ctx):
    mod_name = ctx.attr.module_name
    if ctx.attr.is_version_script:
        ctx.actions.expand_template(
            template = ctx.file.template_file,
            output = ctx.outputs.versionscript,
            substitutions = {
                "global:": "global:\n     init_%s;\n     _init_%s;\n     PyInit_*;\n     _PyInit_*;" % (mod_name, mod_name),
            },
            is_executable = False,
        )
    else:
        ctx.actions.expand_template(
            template = ctx.file.template_file,
            output = ctx.outputs.versionscript,
            substitutions = {
                "*tensorflow*": "*tensorflow*\ninit_%s\n_init_%s\nPyInit_*\n_PyInit_*\n" % (mod_name, mod_name),
            },
            is_executable = False,
        )

_append_init_to_versionscript = rule(
    attrs = {
        "module_name": attr.string(mandatory = True),
        "template_file": attr.label(
            allow_single_file = True,
            mandatory = True,
        ),
        "is_version_script": attr.bool(
            default = True,
            doc = "whether target is a ld version script or exported symbol list",
            mandatory = False,
        ),
    },
    outputs = {"versionscript": "%{name}.lds"},
    implementation = _append_init_to_versionscript_impl,
)

# This macro should only be used for pywrap_tensorflow_internal.so.
# It was copied and refined from the original tf_py_wrap_cc_opensource rule.
# buildozer: disable=function-docstring-args
def pywrap_tensorflow_macro(
        name,
        srcs = [],
        deps = [],
        copts = [],
        version_script = None,
        **kwargs):
    """Builds the pywrap_tensorflow_internal shared object."""
    module_name = name.split("/")[-1]

    # Convert a rule name such as foo/bar/baz to foo/bar/_baz.so
    # and use that as the name for the rule producing the .so file.
    cc_library_base = "/".join(name.split("/")[:-1] + ["_" + module_name])

    # TODO(b/137885063): tf_cc_shared_object needs to be cleaned up; we really
    # shouldn't be passing a name qualified with .so here.
    cc_library_name = cc_library_base + ".so"
    cc_library_pyd_name = "/".join(
        name.split("/")[:-1] + ["_" + module_name + ".pyd"],
    )

    # We need pybind11 to export the shared object PyInit symbol only in OSS.
    extra_deps = ["@pybind11"]

    if not version_script:
        version_script = select({
            "//tensorflow:macos": clean_dep("//tensorflow:tf_exported_symbols.lds"),
            "//conditions:default": clean_dep("//tensorflow:tf_version_script.lds"),
        })
    vscriptname = name + "_versionscript"
    _append_init_to_versionscript(
        name = vscriptname,
        is_version_script = select({
            "//tensorflow:macos": False,
            "//conditions:default": True,
        }),
        module_name = module_name,
        template_file = version_script,
    )
    extra_linkopts = select({
        clean_dep("//tensorflow:macos"): [
            # TODO: the -w suppresses a wall of harmless warnings about hidden typeinfo symbols
            # not being exported.  There should be a better way to deal with this.
            "-Wl,-w",
            "-Wl,-exported_symbols_list,$(location %s.lds)" % vscriptname,
        ],
        clean_dep("//tensorflow:windows"): [],
        "//conditions:default": [
            "-Wl,--version-script",
            "$(location %s.lds)" % vscriptname,
        ],
    })
    extra_deps += select({
        clean_dep("//tensorflow:windows"): [],
        "//conditions:default": [
            "%s.lds" % vscriptname,
        ],
    })

    # Due to b/149224972 we have to add libtensorflow_framework.so
    # as a dependency so the linker doesn't try and optimize and
    # remove it from pywrap_tensorflow_internal.so
    # Issue: https://github.com/tensorflow/tensorflow/issues/34117
    # Fix: https://github.com/tensorflow/tensorflow/commit/5caa9e83798cb510c9b49acee8a64efdb746207c
    extra_deps += if_static(
        extra_deps = [],
        otherwise = [
            clean_dep("//tensorflow:libtensorflow_framework_import_lib"),
        ],
    )

    tf_cc_shared_object(
        name = cc_library_name,
        srcs = srcs,
        # framework_so is no longer needed as libtf.so is included via the extra_deps.
        framework_so = [],
        copts = copts + if_not_windows([
            "-Wno-self-assign",
            "-Wno-sign-compare",
            "-Wno-write-strings",
        ]),
        linkopts = extra_linkopts,
        linkstatic = 1,
        deps = deps + extra_deps,
        **kwargs
    )

    # When a non-versioned .so is added as a 'src' to a bazel target, it uses
    # -l%(so_name) instead of -l:%(so_file) during linking.  When -l%(so_name)
    # is passed to ld, it will look for an associated file with the schema
    # lib%(so_name).so.  Since pywrap_tensorflow is not explicitly versioned
    # and is not prefixed with lib_, we add a rule for the creation of an .so
    # file with the canonical lib schema (e.g. libNAME.so), so that
    # -l%(so_name) is resolved during linking.
    #
    # See: https://github.com/bazelbuild/bazel/blob/7a6808260a733d50983c1adf0cf5a7493472267f/src/main/java/com/google/devtools/build/lib/rules/cpp/LibrariesToLinkCollector.java#L319
    for pattern in SHARED_LIBRARY_NAME_PATTERNS:
        name_os = pattern % (cc_library_base, "")
        native.genrule(
            name = name_os + "_rule",
            srcs = [":" + cc_library_name],
            outs = [name_os],
            cmd = "cp $< $@",
        )

    native.genrule(
        name = "gen_" + cc_library_pyd_name,
        srcs = [":" + cc_library_name],
        outs = [cc_library_pyd_name],
        cmd = "cp $< $@",
    )

    # TODO(amitpatankar): Remove this py_library reference and
    # move the dependencies to pywrap_tensorflow. This can
    # eliminate one layer of Python import redundancy. We would
    # have to change all pywrap_tensorflow imports to
    # pywrap_tensorflow_internal.

    # Bazel requires an empty .py file for pywrap_tensorflow_internal.py.
    empty_py_file = [name + ".py"]
    native.genrule(
        name = "empty_py_file_rule",
        outs = empty_py_file,
        cmd = "touch $@",
    )

    native.py_library(
        name = name,
        srcs = [":" + name + ".py"],
        srcs_version = "PY3",
        data = select({
            clean_dep("//tensorflow:windows"): [":" + cc_library_pyd_name],
            "//conditions:default": [":" + cc_library_name],
        }),
    )

# This macro is for running python tests against system installed pip package
# on Windows.
#
# py_test is built as an executable python zip file on Windows, which contains all
# dependencies of the target. Because of the C++ extensions, it would be very
# inefficient if the py_test zips all runfiles, plus we don't need them when running
# tests against system installed pip package. So we'd like to get rid of the deps
# of py_test in this case.
#
# In order to trigger the tests without bazel clean after getting rid of deps,
# we introduce the following :
# 1. When --define=no_tensorflow_py_deps=true, the py_test depends on a marker
#    file of the pip package, the test gets to rerun when the pip package change.
#    Note that this only works on Windows. See the definition of
#    //third_party/tensorflow/tools/pip_package:win_pip_package_marker for specific reasons.
# 2. When --define=no_tensorflow_py_deps=false (by default), it's a normal py_test.
def py_test(deps = [], data = [], kernels = [], exec_properties = None, **kwargs):
    # Python version placeholder
    if kwargs.get("python_version", None) == "PY3":
        kwargs["tags"] = kwargs.get("tags", []) + ["no_oss_py2"]

    if not exec_properties:
        exec_properties = tf_exec_properties(kwargs)

    native.py_test(
        # TODO(jlebar): Ideally we'd use tcmalloc here.,
        deps = select({
            "//conditions:default": deps,
            clean_dep("//tensorflow:no_tensorflow_py_deps"): [],
        }),
        data = data + select({
            "//conditions:default": kernels,
            clean_dep("//tensorflow:no_tensorflow_py_deps"): ["//tensorflow/tools/pip_package:win_pip_package_marker"],
        }),
        exec_properties = exec_properties,
        **kwargs
    )

# Similar to py_test above, this macro is used to exclude dependencies for some py_binary
# targets in order to reduce the size of //tensorflow/tools/pip_package:simple_console_windows.
# See https://github.com/tensorflow/tensorflow/issues/22390
def py_binary(name, deps = [], **kwargs):
    # Add an extra target for dependencies to avoid nested select statement.
    native.py_library(
        name = name + "_deps",
        deps = deps,
    )

    # Python version placeholder
    native.py_binary(
        name = name,
        deps = select({
            "//conditions:default": [":" + name + "_deps"],
            clean_dep("//tensorflow:no_tensorflow_py_deps"): [],
        }),
        **kwargs
    )

def pytype_library(**kwargs):
    # Types not enforced in OSS.
    native.py_library(**kwargs)

def tf_py_test(
        name,
        srcs,
        size = "medium",
        data = [],
        main = None,
        args = [],
        tags = [],
        shard_count = 1,
        additional_visibility = [],
        kernels = [],
        flaky = 0,
        xla_enable_strict_auto_jit = False,
        xla_enabled = False,
        grpc_enabled = False,
        tfrt_enabled = False,
        # `tfrt_enabled` is set for some test targets, and if we enable
        # TFRT tests just by that, this will enable TFRT builds for open source.
        # TFRT open source is not fully integrated yet so we need a temporary
        # workaround to enable TFRT only for internal builds. `tfrt_enabled_internal`
        # will be set by `tensorflow.google.bzl`'s `tf_py_test` target, which is
        # only applied for internal builds.
        # TODO(b/156911178): Revert this temporary workaround once TFRT open source
        # is fully integrated with TF.
        tfrt_enabled_internal = False,
        **kwargs):
    """Create one or more python tests with extra tensorflow dependencies."""
    xla_test_true_list = []
    if "additional_deps" in kwargs:
        fail("Use `deps` to specify dependencies. `additional_deps` has been replaced with the standard pattern of `deps`.")
    deps = kwargs.pop("deps", [])

    # xla_enable_strict_auto_jit is used to run Tensorflow unit tests with all XLA compilable
    # kernels compiled with XLA.
    if xla_enable_strict_auto_jit:
        xla_enabled = True
        xla_test_true_list += ["//tensorflow/python:is_xla_test_true"]
    if xla_enabled:
        deps = deps + tf_additional_xla_deps_py()
    if grpc_enabled:
        deps = deps + tf_additional_grpc_deps_py()

    # NOTE(ebrevdo): This is a workaround for depset() not being able to tell
    # the difference between 'dep' and 'clean_dep(dep)'.
    for to_add in [
        "//tensorflow/python:extra_py_tests_deps",
    ]:
        if to_add not in deps and clean_dep(to_add) not in deps:
            deps.append(clean_dep(to_add))

    # Python version placeholder
    kwargs.setdefault("srcs_version", "PY3")
    py_test(
        name = name,
        size = size,
        srcs = srcs,
        args = args,
        data = data,
        flaky = flaky,
        kernels = kernels,
        main = main,
        shard_count = shard_count,
        tags = tags,
        visibility = [clean_dep("//tensorflow:internal")] +
                     additional_visibility,
        deps = depset(deps + xla_test_true_list),
        **kwargs
    )
    if tfrt_enabled_internal:
        # None `main` defaults to `name` + ".py" in `py_test` target. However, since we
        # are appending _tfrt. it becomes `name` + "_tfrt.py" effectively. So force
        # set `main` argument without `_tfrt`.
        if main == None:
            main = name + ".py"

        py_test(
            name = name + "_tfrt",
            size = size,
            srcs = srcs,
            args = args,
            data = data,
            flaky = flaky,
            kernels = kernels,
            main = main,
            shard_count = shard_count,
            tags = tags + ["tfrt"],
            visibility = [clean_dep("//tensorflow:internal")] +
                         additional_visibility,
            deps = depset(deps + xla_test_true_list + ["//tensorflow/python:is_tfrt_test_true"]),
            **kwargs
        )

def gpu_py_test(
        name,
        srcs,
        size = "medium",
        data = [],
        main = None,
        args = [],
        shard_count = 1,
        kernels = [],
        tags = [],
        flaky = 0,
        xla_enable_strict_auto_jit = False,
        xla_enabled = False,
        grpc_enabled = False,
        xla_tags = [],  # additional tags for xla_gpu tests
        **kwargs):
    if main == None:
        main = name + ".py"
    if "additional_deps" in kwargs:
        fail("Use `deps` to specify dependencies. `additional_deps` has been replaced with the standard pattern of `deps`.")
    configs = ["cpu", "gpu"]
    if "multi_gpu" in tags or "multi_and_single_gpu" in tags:
        configs = configs + ["2gpu"]
    for config in configs:
        test_name = name
        test_tags = tags
        if config == "gpu":
            test_tags = test_tags + tf_gpu_tests_tags()
        if config == "2gpu":
            test_tags = test_tags + two_gpu_tags
            if "requires-gpu-nvidia" in test_tags:
                test_tags.remove("requires-gpu-nvidia")
        if xla_enable_strict_auto_jit:
            tf_py_test(
                name = test_name + "_xla_" + config,
                size = size,
                srcs = srcs,
                args = args,
                data = data,
                flaky = flaky,
                grpc_enabled = grpc_enabled,
                kernels = kernels,
                main = main,
                shard_count = shard_count,
                tags = test_tags + xla_tags + ["xla", "manual"],
                xla_enabled = xla_enabled,
                xla_enable_strict_auto_jit = True,
                **kwargs
            )
        if config == "gpu":
            test_name += "_gpu"
        if config == "2gpu":
            test_name += "_2gpu"
        tf_py_test(
            name = test_name,
            size = size,
            srcs = srcs,
            args = args,
            data = data,
            flaky = flaky,
            grpc_enabled = grpc_enabled,
            kernels = kernels,
            main = main,
            shard_count = shard_count,
            tags = test_tags,
            xla_enabled = xla_enabled,
            xla_enable_strict_auto_jit = False,
            **kwargs
        )

# terminology changes: saving cuda_* definition for compatibility
def cuda_py_test(*args, **kwargs):
    gpu_py_test(*args, **kwargs)

def py_tests(
        name,
        srcs,
        size = "medium",
        kernels = [],
        data = [],
        tags = [],
        shard_count = 1,
        prefix = "",
        xla_enable_strict_auto_jit = False,
        xla_enabled = False,
        grpc_enabled = False,
        tfrt_enabled = False,
        **kwargs):
    if "additional_deps" in kwargs:
        fail("Use `deps` to specify dependencies. `additional_deps` has been replaced with the standard pattern of `deps`.")
    for src in srcs:
        test_name = src.split("/")[-1].split(".")[0]
        if prefix:
            test_name = "%s_%s" % (prefix, test_name)
        tf_py_test(
            name = test_name,
            size = size,
            srcs = [src],
            data = data,
            grpc_enabled = grpc_enabled,
            kernels = kernels,
            main = src,
            shard_count = shard_count,
            tags = tags,
            xla_enabled = xla_enabled,
            xla_enable_strict_auto_jit = xla_enable_strict_auto_jit,
            tfrt_enabled = tfrt_enabled,
            **kwargs
        )

def gpu_py_tests(
        name,
        srcs,
        size = "medium",
        kernels = [],
        data = [],
        shard_count = 1,
        tags = [],
        prefix = "",
        xla_enable_strict_auto_jit = False,
        xla_enabled = False,
        grpc_enabled = False,
        **kwargs):
    # TODO(b/122522101): Don't ignore xla_enable_strict_auto_jit and enable additional
    # XLA tests once enough compute resources are available.
    test_tags = [tags + tf_gpu_tests_tags()]
    if "multi_gpu" in tags or "multi_and_single_gpu" in tags:
        two_gpus = tags + two_gpu_tags
        if "requires-gpu-nvidia" in two_gpus:
            two_gpus.remove("requires-gpu-nvidia")
        test_tags.append(two_gpus)

    for test_tag in test_tags:
        if "additional_deps" in kwargs:
            fail("Use `deps` to specify dependencies. `additional_deps` has been replaced with the standard pattern of `deps`.")
        if xla_enable_strict_auto_jit:
            py_tests(
                name = name + "_xla",
                size = size,
                srcs = srcs,
                data = data,
                grpc_enabled = grpc_enabled,
                kernels = kernels,
                prefix = prefix,
                shard_count = shard_count,
                tags = test_tag + ["xla", "manual"],
                xla_enabled = xla_enabled,
                xla_enable_strict_auto_jit = True,
                **kwargs
            )
        py_tests(
            name = name,
            size = size,
            srcs = srcs,
            data = data,
            grpc_enabled = grpc_enabled,
            kernels = kernels,
            prefix = prefix,
            shard_count = shard_count,
            tags = test_tag,
            xla_enabled = xla_enabled,
            xla_enable_strict_auto_jit = False,
            **kwargs
        )

# terminology changes: saving cuda_* definition for compatibility
def cuda_py_tests(*args, **kwargs):
    gpu_py_tests(*args, **kwargs)

# Creates a genrule named <name> for running tools/proto_text's generator to
# make the proto_text functions, for the protos passed in <srcs>.
#
# Return a struct with fields (hdrs, srcs) containing the names of the
# generated files.
def tf_generate_proto_text_sources(name, srcs_relative_dir, srcs, protodeps = [], deps = [], visibility = None, compatible_with = None):
    out_hdrs = (
        [
            p.replace(".proto", ".pb_text.h")
            for p in srcs
        ] + [p.replace(".proto", ".pb_text-impl.h") for p in srcs]
    )
    out_srcs = [p.replace(".proto", ".pb_text.cc") for p in srcs]
    native.genrule(
        name = name + "_srcs",
        srcs = srcs + protodeps + [clean_dep("//tensorflow/tools/proto_text:placeholder.txt")],
        outs = out_hdrs + out_srcs,
        visibility = visibility,
        cmd =
            "$(location //tensorflow/tools/proto_text:gen_proto_text_functions) " +
            "$(@D) " + srcs_relative_dir + " $(SRCS)",
        tools = [
            clean_dep("//tensorflow/tools/proto_text:gen_proto_text_functions"),
        ],
        compatible_with = compatible_with,
    )

    native.filegroup(
        name = name + "_hdrs",
        srcs = out_hdrs,
        visibility = visibility,
        compatible_with = compatible_with,
    )

    cc_library(
        compatible_with = compatible_with,
        name = name,
        srcs = out_srcs,
        hdrs = out_hdrs,
        visibility = visibility,
        deps = deps,
        alwayslink = 1,
    )

def tf_genrule_cmd_append_to_srcs(to_append):
    return ("cat $(SRCS) > $(@) && " + "echo >> $(@) && " + "echo " + to_append +
            " >> $(@)")

def _local_exec_transition_impl(settings, attr):
    return {
        # Force all targets in the subgraph to build on the local machine.
        "//command_line_option:modify_execution_info": ".*=+no-remote-exec",
    }

# A transition that forces all targets in the subgraph to be built locally.
_local_exec_transition = transition(
    implementation = _local_exec_transition_impl,
    inputs = [],
    outputs = [
        "//command_line_option:modify_execution_info",
    ],
)

def _local_genrule_impl(ctx):
    ctx.actions.run_shell(
        outputs = [ctx.outputs.out],
        inputs = [f for t in ctx.attr.srcs for f in t.files.to_list()],
        tools = [ctx.executable.exec_tool],
        arguments = [f.path for t in ctx.attr.srcs for f in t.files.to_list()] +
                    [ctx.outputs.out.path],
        command = "%s %s" % (ctx.executable.exec_tool.path, ctx.attr.arguments),
        execution_requirements = {"no-remote-exec": ""},
        use_default_shell_env = True,
    )

# A genrule that executes locally and forces the tool it runs to be built locally.
# For python, we want to build all py_binary rules locally that we also want
# to execute locally, as the remote image might use a different python version.
# TODO(klimek): Currently we still need to annotate the py_binary rules to use
# the local platform when building. When we know how to change the platform
# (https://github.com/bazelbuild/bazel/issues/11035) use this to not require
# annotating the py_binary rules.
_local_genrule_internal = rule(
    implementation = _local_genrule_impl,
    attrs = {
        "out": attr.output(),
        "exec_tool": attr.label(
            executable = True,
            cfg = _local_exec_transition,
            allow_files = True,
        ),
        "arguments": attr.string(),
        "srcs": attr.label_list(
            allow_files = True,
        ),
        "_whitelist_function_transition": attr.label(default = "@bazel_tools//tools/whitelists/function_transition_whitelist"),
    },
)

# Wrap the rule in a macro so we can pass in exec_compatible_with.
def _local_genrule(**kwargs):
    _local_genrule_internal(
        exec_compatible_with = [
            "@local_execution_config_platform//:platform_constraint",
        ],
        **kwargs
    )

def tf_version_info_genrule(name, out, compatible_with = None):
    # TODO(gunan): Investigate making this action hermetic so we do not need
    # to run it locally.
    _local_genrule(
        name = name,
        out = out,
        compatible_with = compatible_with,
        exec_tool = "//tensorflow/tools/git:gen_git_source",
        srcs = [
            "@local_config_git//:gen/spec.json",
            "@local_config_git//:gen/head",
            "@local_config_git//:gen/branch_ref",
        ],
        arguments = "--generate \"$@\" --git_tag_override=${GIT_TAG_OVERRIDE:-}",
    )

def _dict_to_kv(d):
    """Convert a dictionary to a space-joined list of key=value pairs."""
    return " " + " ".join(["%s=%s" % (k, v) for k, v in d.items()])

def tf_py_build_info_genrule(name, out):
    _local_genrule(
        name = name,
        out = out,
        exec_tool = "//tensorflow/tools/build_info:gen_build_info",
        arguments =
            "--raw_generate \"$@\" " +
            " --key_value" +
            " is_rocm_build=" + if_rocm("True", "False") +
            " is_cuda_build=" + if_cuda("True", "False") +
            " is_tensorrt_build=" + if_tensorrt("True", "False") +
            if_windows(_dict_to_kv({
                "msvcp_dll_names": "msvcp140.dll,msvcp140_1.dll",
            }), "") + if_windows_cuda(_dict_to_kv({
                "nvcuda_dll_name": "nvcuda.dll",
                "cudart_dll_name": "cudart{cuda_version}.dll",
                "cudnn_dll_name": "cudnn{cudnn_version}.dll",
            }), ""),
    )

def cc_library_with_android_deps(
        deps,
        android_deps = [],
        common_deps = [],
        copts = tf_copts(),
        **kwargs):
    deps = if_not_android(deps) + if_android(android_deps) + common_deps
    cc_library(deps = deps, copts = copts, **kwargs)

def tensorflow_opensource_extra_deps():
    return []

# buildozer: disable=function-docstring-args
def pybind_extension(
        name,
        srcs,
        module_name,
        hdrs = [],
        features = [],
        srcs_version = "PY3",
        data = [],
        copts = [],
        linkopts = [],
        deps = [],
        defines = [],
        additional_exported_symbols = [],
        visibility = None,
        testonly = None,
        licenses = None,
        compatible_with = None,
        restricted_to = None,
        deprecation = None,
        link_in_framework = False):
    """Builds a generic Python extension module."""
    _ignore = [module_name]
    p = name.rfind("/")
    if p == -1:
        sname = name
        prefix = ""
    else:
        sname = name[p + 1:]
        prefix = name[:p + 1]
    so_file = "%s%s.so" % (prefix, sname)
    pyd_file = "%s%s.pyd" % (prefix, sname)
    exported_symbols = [
        "init%s" % sname,
        "init_%s" % sname,
        "PyInit_%s" % sname,
    ] + additional_exported_symbols

    exported_symbols_file = "%s-exported-symbols.lds" % name
    version_script_file = "%s-version-script.lds" % name

    exported_symbols_output = "\n".join(["_%s" % symbol for symbol in exported_symbols])
    version_script_output = "\n".join([" %s;" % symbol for symbol in exported_symbols])

    native.genrule(
        name = name + "_exported_symbols",
        outs = [exported_symbols_file],
        cmd = "echo '%s' >$@" % exported_symbols_output,
        output_licenses = ["unencumbered"],
        visibility = ["//visibility:private"],
        testonly = testonly,
    )

    native.genrule(
        name = name + "_version_script",
        outs = [version_script_file],
        cmd = "echo '{global:\n%s\n local: *;};' >$@" % version_script_output,
        output_licenses = ["unencumbered"],
        visibility = ["//visibility:private"],
        testonly = testonly,
    )

    # If we are to link to libtensorflow_framework.so, add
    # it as a source.
    if link_in_framework:
        srcs += tf_binary_additional_srcs()

    cc_binary(
        name = so_file,
        srcs = srcs + hdrs,
        data = data,
        copts = copts + [
            "-fno-strict-aliasing",
            "-fexceptions",
        ] + select({
            clean_dep("//tensorflow:windows"): [],
            "//conditions:default": [
                "-fvisibility=hidden",
            ],
        }),
        linkopts = linkopts + _rpath_linkopts(name) + select({
            clean_dep("//tensorflow:macos"): [
                # TODO: the -w suppresses a wall of harmless warnings about hidden typeinfo symbols
                # not being exported.  There should be a better way to deal with this.
                "-Wl,-w",
                "-Wl,-exported_symbols_list,$(location %s)" % exported_symbols_file,
            ],
            clean_dep("//tensorflow:windows"): [],
            "//conditions:default": [
                "-Wl,--version-script",
                "$(location %s)" % version_script_file,
            ],
        }),
        deps = deps + [
            exported_symbols_file,
            version_script_file,
        ],
        defines = defines,
        features = features + ["-use_header_modules"],
        linkshared = 1,
        testonly = testonly,
        licenses = licenses,
        visibility = visibility,
        deprecation = deprecation,
        restricted_to = restricted_to,
        compatible_with = compatible_with,
    )
    native.genrule(
        name = name + "_pyd_copy",
        srcs = [so_file],
        outs = [pyd_file],
        cmd = "cp $< $@",
        output_to_bindir = True,
        visibility = visibility,
        deprecation = deprecation,
        restricted_to = restricted_to,
        compatible_with = compatible_with,
        testonly = testonly,
    )
    native.py_library(
        name = name,
        data = select({
            "@org_tensorflow//tensorflow:windows": [pyd_file],
            "//conditions:default": [so_file],
        }),
        srcs_version = srcs_version,
        licenses = licenses,
        testonly = testonly,
        visibility = visibility,
        deprecation = deprecation,
        restricted_to = restricted_to,
        compatible_with = compatible_with,
    )

# buildozer: enable=function-docstring-args

def tf_python_pybind_extension(
        name,
        srcs,
        module_name,
        features = [],
        copts = [],
        hdrs = [],
        deps = [],
        defines = [],
        visibility = None,
        testonly = None,
        compatible_with = None):
    """A wrapper macro for pybind_extension that is used in tensorflow/python/BUILD.

    Please do not use it anywhere else as it may behave unexpectedly. b/146445820

    It is used for targets under //third_party/tensorflow/python that link
    against libtensorflow_framework.so and pywrap_tensorflow_internal.so.
    """
    pybind_extension(
        name,
        srcs,
        module_name,
        features = features,
        copts = copts,
        hdrs = hdrs,
        deps = deps + tf_binary_pybind_deps() + if_mkl_ml(["//third_party/mkl:intel_binary_blob"]),
        defines = defines,
        visibility = visibility,
        link_in_framework = True,
        testonly = testonly,
        compatible_with = compatible_with,
    )

def tf_pybind_cc_library_wrapper(name, deps, visibility = None, **kwargs):
    """Wrapper for cc_library and proto dependencies used by tf_python_pybind_extension.

    This wrapper ensures that cc libraries' and protos' headers are made
    available to pybind code, without creating ODR violations in the dynamically
    linked case.  The symbols in these deps symbols should be linked to, and
    exported by, the core pywrap_tensorflow_internal.so
    """
    cc_header_only_library(name = name, deps = deps, visibility = visibility, **kwargs)

def if_cuda_or_rocm(if_true, if_false = []):
    """Shorthand for select()'ing whether to build for either CUDA or ROCm.

      Returns a select statement which evaluates to
         if_true if we're building with either CUDA or ROCm enabled.
         if_false, otherwise.

      Sometimes a target has additional CUDa or ROCm specific dependencies.
      The `if_cuda` / `if_rocm` functions are used to specify these additional
      dependencies. For eg, see the `//tensorflow/core/kernels:bias_op` target

      If the same additional dependency is needed for both CUDA and ROCm
      (for eg. `reduction_ops` dependency for the `bias_op` target above),
      then specifying that dependency in both `if_cuda` and `if_rocm` will
      result in both those functions returning a select statement, which contains
      the same dependency, which then leads to a duplicate dependency bazel error.

      In order to work around this error, any additional dependency that is common
      to both the CUDA and ROCm platforms, should be specified using this function.
      Doing so will eliminate the cause of the bazel error (i.e. the  same
      dependency showing up in two different select statements)

      """
    return select({
        "@local_config_cuda//cuda:using_nvcc": if_true,
        "@local_config_cuda//cuda:using_clang": if_true,
        "@local_config_rocm//rocm:using_hipcc": if_true,
        "//conditions:default": if_false,
    })

def tf_monitoring_framework_deps(link_to_tensorflow_framework = True):
    """Get the monitoring libs that will be linked to the tensorflow framework.

      Currently in OSS, the protos must be statically linked to the tensorflow
      framework, whereas the grpc should not be linked here.
    """
    return select({
        "//tensorflow:stackdriver_support": [
            "@com_github_googlecloudplatform_tensorflow_gcp_tools//monitoring:stackdriver_exporter_protos",
        ],
        "//conditions:default": [],
    })

def tf_monitoring_python_deps():
    """Get the monitoring libs that will be linked to the python wrapper.

      Currently in OSS, the grpc must be statically linked to the python wrapper
      whereas the protos should not be linked here.
    """
    return select({
        "//tensorflow:stackdriver_support": [
            "@com_github_googlecloudplatform_tensorflow_gcp_tools//monitoring:stackdriver_exporter",
        ],
        "//conditions:default": [],
    })

# Teams sharing the same repo can provide their own ops_to_register.h file using
# this function, and pass in -Ipath/to/repo flag when building the target.
def tf_selective_registration_deps():
    return []

def tf_jit_compilation_passes_extra_deps():
    return []

def if_mlir(if_true, if_false = []):
    return select({
        str(Label("//tensorflow:with_mlir_support")): if_true,
        "//conditions:default": if_false,
    })

def tf_enable_mlir_bridge():
    return select({
        str(Label("//tensorflow:enable_mlir_bridge")): [
            "//tensorflow/python:is_mlir_bridge_test_true",
        ],
        str(Label("//tensorflow:disable_mlir_bridge")): [
            "//tensorflow/python:is_mlir_bridge_test_false",
        ],
        "//conditions:default": [],
    })

def tfcompile_target_cpu():
    return ""

def tf_external_workspace_visible(visibility):
    # External workspaces can see this target.
    return ["//visibility:public"]

def _filegroup_as_file_impl(ctx):
    out = ctx.actions.declare_file(ctx.label.name)
    ctx.actions.write(
        output = out,
        content = "\n".join([f.short_path for f in ctx.files.dep]),
    )
    return DefaultInfo(files = depset([out]))

_filegroup_as_file = rule(
    implementation = _filegroup_as_file_impl,
    attrs = {
        "dep": attr.label(),
    },
)

def filegroup_as_file(name, dep, visibility = []):
    """Creates a filegroup ${name}_file which contains the file ${name}."""
    _filegroup_as_file(name = name, dep = dep)
    native.filegroup(
        name = name + "_file",
        srcs = [name],
        visibility = visibility,
    )

def tf_grpc_dependency():
    return "//tensorflow:grpc"

def tf_grpc_cc_dependency():
    return "//tensorflow:grpc++"

def get_compatible_with_portable():
    return []

def get_compatible_with_cloud():
    return []

def filegroup(**kwargs):
    native.filegroup(**kwargs)

def genrule(**kwargs):
    native.genrule(**kwargs)

def internal_hlo_deps():
    return []

def internal_tfrt_deps():
    return []

def internal_cuda_deps():
    return []

def _tf_gen_options_header_impl(ctx):
    header_depset = depset([ctx.outputs.output_header])

    define_vals = {True: "true", False: "false"}
    substitutions = {}
    for target, identifier in ctx.attr.build_settings.items():
        setting_val = target[BuildSettingInfo].value
        lines = [
            "// %s" % target.label,
            "#define TF_OPTION_%s() %s" % (identifier, define_vals[setting_val]),
        ]
        substitutions["#define_option %s" % identifier] = "\n".join(lines)

    ctx.actions.expand_template(
        template = ctx.file.template,
        output = ctx.outputs.output_header,
        substitutions = substitutions,
    )

    return [
        DefaultInfo(files = header_depset),
    ]

tf_gen_options_header = rule(
    attrs = {
        "output_header": attr.output(
            doc = "File path for the generated header (output)",
            mandatory = True,
        ),
        "template": attr.label(
            doc = """Template for the header.
            For each option name 'X' (see build_settings attribute),
            '#define_option X' results in a macro 'TF_OPTION_X()'
            """,
            allow_single_file = True,
            mandatory = True,
        ),
        "build_settings": attr.label_keyed_string_dict(
            doc = """Dictionary from build-setting labels to option names. Example:
               {"//tensorflow:x_setting" : "X"}
            """,
            providers = [BuildSettingInfo],
        ),
    },
    implementation = _tf_gen_options_header_impl,
    doc = """
    Generates a header file for Bazel build settings.

    This is an alternative to setting preprocessor defines on the compiler
    command line. It has a few advantages:
      - Usage of the options requires #include-ing the header, and thus a
        Bazel-level dependency.
      - Each option has a definition site in source code, which mentions the
        corresponding Bazel setting. This is particularly useful when
        navigating code with the assistance of static analysis (e.g.
        https://cs.opensource.google/tensorflow).
      - Each option is represented as a FUNCTION()-style macro, which is always
        defined (i.e. one uses #if instead of #ifdef). This allows forms like
        'if constexpr (TF_OPTION_FOO()) { ... }', and helps catch missing
        dependencies (if 'F' is undefined, '#if F()' results in an error).
    """,
)<|MERGE_RESOLUTION|>--- conflicted
+++ resolved
@@ -379,13 +379,8 @@
         if_libtpu(["-DLIBTPU_ON_GCE"], []) +
         if_xla_available(["-DTENSORFLOW_USE_XLA=1"]) +
         if_tensorrt(["-DGOOGLE_TENSORRT=1"]) +
-<<<<<<< HEAD
-        if_mkl(["-DINTEL_MKL=1", "-DENABLE_MKLDNN_V1", "-DENABLE_INTEL_MKL_BFLOAT16", "-DINTEL_MKL_DNN_ONLY"]) +
+        if_mkl(["-DINTEL_MKL=1"]) +
         if_mkldnn_openmp(["-DENABLE_ONEDNN_OPENMP"]) +
-=======
-        if_mkl(["-DINTEL_MKL=1"]) +
-        if_mkldnn_threadpool(["-DENABLE_MKLDNN_THREADPOOL"]) +
->>>>>>> d5e94aeb
         if_enable_mkl(["-DENABLE_MKL"]) +
         if_android_arm(["-mfpu=neon"]) +
         if_linux_x86_64(["-msse3"]) +

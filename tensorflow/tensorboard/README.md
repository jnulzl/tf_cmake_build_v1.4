# TensorBoard

TensorBoard is a suite of web applications for inspecting and understanding your
TensorFlow runs and graphs. TensorBoard currently supports five visualizations:
scalars, images, audio, histograms, and the graph.

You can play with an interactive demo TensorBoard at
[tensorflow.org/tensorboard/](https://www.tensorflow.org/tensorboard/).

This README gives an overview of key concepts in TensorBoard, as well as how to
interpret the visualizations TensorBoard provides. For an in-depth example of
using TensorBoard, see the tutorial: [TensorBoard: Visualizing
Learning](https://www.tensorflow.org/versions/master/how_tos/summaries_and_tensorboard/index.html).
For in-depth information on the Graph Visualizer, see this tutorial: [TensorBoard: Graph Visualization](https://www.tensorflow.org/versions/master/how_tos/graph_viz/index.html).

# Usage

Before running TensorBoard, make sure you have generated summary data in a log
directory by creating a summary writer:

``` python
# sess.graph_def is the graph definition; that enables the Graph Visualizer.

file_writer = tf.summary.FileWriter('/path/to/logs', sess.graph)
```

For more details, see [this
tutorial](http://www.tensorflow.org/how_tos/summaries_and_tensorboard/index.html#serializing-the-data).
Once you have event files, run TensorBoard and provide the log directory. If
you're using a precompiled TensorFlow package (e.g. you installed via pip), run:

```
tensorboard --logdir=path/to/logs
```

Or, if you are building from source:

```
bazel build tensorflow/tensorboard:tensorboard
./bazel-bin/tensorflow/tensorboard/tensorboard --logdir=path/to/logs
```

This should print that TensorBoard has started. Next, connect to http://localhost:6006.

TensorBoard requires a `logdir` to read logs from. For info on configuring
TensorBoard, run `tensorboard --help`.

TensorBoard can be used in Google Chrome or Firefox. Other browsers might
work, but there may be bugs or performance issues.

# Key Concepts

### Summary Ops: How TensorBoard gets data from TensorFlow

The first step in using TensorBoard is acquiring data from your TensorFlow run.
For this, you need [summary
ops](https://www.tensorflow.org/versions/r0.12/api_docs/python/train.html#summary-operations).
Summary ops are ops, like
[`tf.matmul`](https://www.tensorflow.org/versions/r0.12/api_docs/python/math_ops.html#matmul)
or
[`tf.nn.relu`](https://www.tensorflow.org/versions/r0.12/api_docs/python/nn.html#relu),
which means they take in tensors, produce tensors, and are evaluated from within
a TensorFlow graph. However, summary ops have a twist: the Tensors they produce
contain serialized protobufs, which are written to disk and sent to TensorBoard.
To visualize the summary data in TensorBoard, you should evaluate the summary
op, retrieve the result, and then write that result to disk using a
<<<<<<< HEAD
SummaryWriter. A full explanation, with examples, is in [the
tutorial](https://www.tensorflow.org/versions/r0.12/how_tos/summaries_and_tensorboard/index.html).
=======
summary.FileWriter. A full explanation, with examples, is in [the
tutorial](https://www.tensorflow.org/versions/r0.11/how_tos/summaries_and_tensorboard/index.html).
>>>>>>> 49c0c172

### Tags: Giving names to data

When you make a summary op, you will also give it a `tag`. The tag is basically
a name for the data recorded by that op, and will be used to organize the data
in the frontend. The scalar and histogram dashboards organize data by tag, and
group the tags into folders according to a directory/like/hierarchy. If you have
a lot of tags, we recommend grouping them with slashes.

### Event Files & LogDirs: How TensorBoard loads the data

`summary.FileWriters` take summary data from TensorFlow, and then write them to a
specified directory, known as the `logdir`. Specifically, the data is written to
an append-only record dump that will have "tfevents" in the filename.
TensorBoard reads data from a full directory, and organizes it into the history
of a single TensorFlow execution.

Why does it read the whole directory, rather than an individual file? You might
have been using
[supervisor.py](https://github.com/tensorflow/tensorflow/blob/master/tensorflow/python/training/supervisor.py)
to run your model, in which case if TensorFlow crashes, the supervisor will
restart it from a checkpoint. When it restarts, it will start writing to a new
events file, and TensorBoard will stitch the various event files together to
produce a consistent history of what happened.

### Runs: Comparing different executions of your model

You may want to visually compare multiple executions of your model; for example,
suppose you've changed the hyperparameters and want to see if its converging
faster. TensorBoard enables this through different "runs". When TensorBoard is
passed a `logdir` at startup, it recursively walks the directory tree rooted at
`logdir` looking for subdirectories that contain tfevents data. Every time it
encounters such a subdirectory, it loads it as a new `run`, and the frontend
will organize the data accordingly.

For example, here is a well-organized TensorBoard log directory, with two runs,
"run1" and "run2".

```
/some/path/mnist_experiments/
/some/path/mnist_experiments/run1/
/some/path/mnist_experiments/run1/events.out.tfevents.1456525581.name
/some/path/mnist_experiments/run1/events.out.tfevents.1456525585.name
/some/path/mnist_experiments/run2/
/some/path/mnist_experiments/run2/events.out.tfevents.1456525385.name
/tensorboard --logdir=/some/path/mnist_experiments
```

You may also pass a comma separated list of log directories, and TensorBoard
will watch each directory. You can also assign names to individual log
directories by putting a colon between the name and the path, as in

```
tensorboard --logdir=name1:/path/to/logs/1,name2:/path/to/logs/2
```

# The Visualizations

### Events Dashboard

TensorBoard's Events Dashboard visualizes scalar statistics that vary over time;
for example, you might want to track the model's loss or learning rate. As
described in *Key Concepts*, you can compare multiple runs, and the data is
organized by tag. The line charts have the following interactions:

* Clicking on the small blue icon in the lower-left corner of each chart will
expand the chart

* Dragging a rectangular region on the chart will zoom in

* Double clicking on the chart will zoom out

* Mousing over the chart will produce crosshairs, with data values recorded in
the run-selector on the left.

Additionally, you can create new folders to organize tags by writing regular
expressions in the box in the top-left of the dashboard.

### Distribution Dashboard

The Distribution Dashboard is for visualizing how the statistical distribution
of a Tensor has varied over time. It visualizes data recorded via a
tf.summary.histogram. Right now, its name is a bit of a misnomer, as it doesn't
show histograms; instead, it shows some high-level statistics on a distribution.
Each line on the chart represents a percentile in the distribution over the
data: for example, the bottom line shows how the minimum value has changed over
time, and the line in the middle shows how the median has changed. Reading from
top to bottom, the lines have the following meaning: `[maximum, 93%, 84%, 69%,
50%, 31%, 16%, 7%, minimum]`

These percentiles can also be viewed as standard deviation boundaries on a
normal distribution: `[maximum, μ+1.5σ, μ+σ, μ+0.5σ, μ, μ-0.5σ, μ-σ, μ-1.5σ,
minimum]` so that the colored regions, read from inside to outside, have widths
`[σ, 2σ, 3σ]` respectively.

This histogram visualization is a bit weird, and cannot meaningfully represent
multimodal distributions. We are currently working on a true-histogram
replacement.

### Image Dashboard

The Image Dashboard can display pngs that were saved via a tf.summary.image. The
dashboard is set up so that each row corresponds to a different tag, and each
column corresponds to a run. Since the image dashboard supports arbitrary pngs,
you can use this to embed custom visualizations (e.g. matplotlib scatterplots)
into TensorBoard. This dashboard always shows you the latest image for each tag.

### Audio Dashboard

The Audio Dashboard can embed playable audio widgets for audio saved via a
tf.summary.audio. The dashboard is set up so that each row corresponds to a
different tag, and each column corresponds to a run. This dashboard always
embeds the latest audio for each tag.

### Graph Explorer

The Graph Explorer can visualize a TensorBoard graph, enabling inspection of the
TensorFlow model. To get best use of the graph visualizer, you should use name
scopes to hierarchically group the ops in your graph - otherwise, the graph may
be difficult to decipher. For more information, including examples, see [the
graph visualizer
tutorial](https://www.tensorflow.org/versions/r0.12/how_tos/graph_viz/index.html#tensorboard-graph-visualization).

# Frequently Asked Questions

### My TensorBoard isn't showing any data! What's wrong?

The first thing to do is ensure that TensorBoard is properly loading data from
the correct directory. Launch `tensorboard --logdir=DIRECTORY_PATH --debug` and
look for output of the form

`INFO:tensorflow:TensorBoard path_to_run is: {'DIRECTORY_PATH': None}`

Verify that the DIRECTORY_PATH TensorBoard is looking at is the path you expect.
(Note: There's a known issue where TensorBoard [does not handle paths starting
in ~ properly](https://github.com/tensorflow/tensorflow/issues/1587)).

If you're loading from the proper path, make sure that event files are present.
TensorBoard will recursively walk its logdir, it's fine if the data is nested
under a subdirectory. Try running the command:

`find DIRECTORY_PATH | grep tfevents`

If you have at least one result, then TensorBoard should be able to load data.

Finally, let's make sure that the event files actually have data. Run
tensorboard in inspector mode to inspect the contents of your event files.

`tensorboard --inspect --logdir=DIRECTORY_PATH`

If after running this procedure, it's still not working, please file an [issue
on GitHub](https://github.com/tensorflow/tensorflow/issues). It will be much
easier for us to debug it if you provide an event file that isn't working.

### TensorBoard is showing only some of my data, or isn't properly updating!

This issue usually comes about because of how TensorBoard iterates through the
`tfevents` files: it progresses through the events file in timestamp order, and
only reads one file at a time. Let's suppose we have files with timestamps `a`
and `b`, where `a<b`. Once TensorBoard has read all the events in `a`, it will
never return to it, because it assumes any new events are being written in the
more recent file. This could cause an issue if, for example, you have two
`FileWriters` simultaneously writing to the same directory. If you have
multiple summary writers, each one should be writing to a separate directory.

### Does TensorBoard support multiple or distributed summary writers?

No. TensorBoard expects that only one events file will be written to at a time,
and multiple summary writers means multiple events files. If you are running a
distributed TensorFlow instance, we encourage you to designate a single worker
as the "chief" that is responsible for all summary processing. See
[supervisor.py](https://github.com/tensorflow/tensorflow/blob/master/tensorflow/python/training/supervisor.py)
for an example.

### I'm seeing data overlapped on itself! What gives?

If you are seeing data that seems to travel backwards through time and overlap
with itself, there are a few possible explanations.

* You may have multiple execution of TensorFlow that all wrote to the same log
directory. Please have each TensorFlow run write to its own logdir.

* You may have a have a bug in your code where the global_step variable (passed
to `FileWriter.add_summary`) is being maintained incorrectly.

* It may be that your TensorFlow job crashed, and was restarted from an earlier
checkpoint. See *How to handle TensorFlow restarts*, below.

As a workaround, try changing the x-axis display in TensorBoard from `steps` to
`wall_time`. This will frequently clear up the issue.

### How should I handle TensorFlow restarts?

TensorFlow is designed with a mechanism for graceful recovery if a job crashes
or is killed: TensorFlow can periodically write model checkpoint files, which
enable you to restart TensorFlow without losing all your training progress.

However, this can complicate things for TensorBoard; imagine that TensorFlow
wrote a checkpoint at step `a`, and then continued running until step `b`, and
then crashed and restarted at timestamp `a`. All of the events written between
`a` and `b` were "orphaned" by the restart event and should be removed.

To facilitate this, we have a `SessionLog` message in
`tensorflow/core/util/event.proto` which can record `SessionStatus.START` as an
event; like all events, it may have a `step` associated with it. If TensorBoard
detects a `SessionStatus.START` event with step `a`, it will assume that every
event with a step greater than `a` was orphaned, and it will discard those
events. This behavior may be disabled with the flag
`--purge_orphaned_data=false` (in versions after 0.7).

### How can I export data from TensorBoard?

If you'd like to export data to visualize elsewhere (e.g. iPython Notebook),
that's possible too. You can directly depend on the underlying classes that
TensorBoard uses for loading data: `python/summary/event_accumulator.py` (for
loading data from a single run) or `python/summary/event_multiplexer.py` (for
loading data from multiple runs, and keeping it organized). These classes load
groups of event files, discard data that was "orphaned" by TensorFlow crashes,
and organize the data by tag.

As another option, there is a script
(`tensorboard/scripts/serialize_tensorboard.py`) which will load a logdir just
like TensorBoard does, but write all of the data out to disk as json instead of
starting a server. This script is setup to make "fake TensorBoard backends" for
testing, so it is a bit rough around the edges.

### Can I overlap multiple plots?

Right now, you can overlap plots only if they are from different runs, and both
have the same tag name.

### Can I create scatterplots (or other custom plots)?

This isn't yet possible. As a workaround, you could create your custom plot in
your own code (e.g. matplotlib) and then write it into an `SummaryProto`
(`core/framework/summary.proto`) and add it to your `FileWriter`. Then, your
custom plot will appear in the TensorBoard image tab.

### Is my data being downsampled? Am I really seeing all the data?

TensorBoard uses [reservoir
sampling](https://en.wikipedia.org/wiki/Reservoir_sampling) to downsample your
data so that it can be loaded into RAM. You can modify the number of elements it
will keep per tag in
[tensorboard/backend/server.py](https://github.com/tensorflow/tensorflow/blob/master/tensorflow/tensorboard/backend/server.py).

### I get a network security popup every time I run TensorBoard on a mac!

This is because by default, TensorBoard serves on host `0.0.0.0` which is
publicly accessible. You can stop the popups by specifying `--host=localhost` at
startup.

### How can I develop TensorBoard?

See [tensorflow/tensorboard/DEVELOPMENT.md](https://github.com/tensorflow/tensorflow/blob/master/tensorflow/tensorboard/DEVELOPMENT.md).

### I have a different issue that wasn't addressed here!

First, try searching our [GitHub
issues](https://github.com/tensorflow/tensorflow/issues) and [Stack
Overflow](https://stackoverflow.com/questions/tagged/tensorboard). It may be
that someone else has already had the same issue or question.

If you have a bug, please [file a GitHub
issue](https://github.com/tensorflow/tensorflow/issues). If the bug is related
to your specific data (e.g. the events aren't loading properly), please do both
of the following things to make it easier for us to debug and fix:

- Run tensorboard in --inspect mode and copy paste the debug output.
- Upload some events files that will reproduce the issue.

If you have a feature request, please [file a GitHub
issue](https://github.com/tensorflow/tensorflow/issues).

General usage questions should go to [Stack
Overflow](http://stackoverflow.com/questions/tagged/tensorflow).<|MERGE_RESOLUTION|>--- conflicted
+++ resolved
@@ -64,13 +64,8 @@
 contain serialized protobufs, which are written to disk and sent to TensorBoard.
 To visualize the summary data in TensorBoard, you should evaluate the summary
 op, retrieve the result, and then write that result to disk using a
-<<<<<<< HEAD
-SummaryWriter. A full explanation, with examples, is in [the
+summary.FileWriter. A full explanation, with examples, is in [the
 tutorial](https://www.tensorflow.org/versions/r0.12/how_tos/summaries_and_tensorboard/index.html).
-=======
-summary.FileWriter. A full explanation, with examples, is in [the
-tutorial](https://www.tensorflow.org/versions/r0.11/how_tos/summaries_and_tensorboard/index.html).
->>>>>>> 49c0c172
 
 ### Tags: Giving names to data
 

--- conflicted
+++ resolved
@@ -43,12 +43,7 @@
   data = _read_words(filename)
 
   counter = collections.Counter(data)
-<<<<<<< HEAD
-  count_pairs = sorted(counter.items(),
-                       key=lambda x : (-x[1], x[0]))
-=======
   count_pairs = sorted(counter.items(), key=lambda x: (-x[1], x[0]))
->>>>>>> 9b703162
 
   words, _ = list(zip(*count_pairs))
   word_to_id = dict(zip(words, range(len(words))))

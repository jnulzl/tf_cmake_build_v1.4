--- conflicted
+++ resolved
@@ -11,7 +11,7 @@
 # WITHOUT WARRANTIES OR CONDITIONS OF ANY KIND, either express or implied.
 # See the License for the specific language governing permissions and
 # limitations under the License.
-# ==============================================================================
+#==============================================================================
 
 """Data Flow Operations."""
 # pylint: disable=g-bad-name
@@ -457,11 +457,7 @@
     If the queue is closed and there are more than `0` but fewer than
     `n` elements remaining, then instead of raising a
     `tf.errors.OutOfRangeError` like [`dequeue_many`](#QueueBase.dequeue_many),
-<<<<<<< HEAD
     less than `n` elements are returned immediately.  If the queue is
-=======
-    the remaining elements are returned immediately.  If the queue is
->>>>>>> 896086b2
     closed and there are `0` elements left in the queue, then a
     `tf.errors.OutOfRangeError` is raised just like in `dequeue_many`.
     Otherwise the behavior is identical to `dequeue_many`.

--- conflicted
+++ resolved
@@ -2126,11 +2126,8 @@
         "//tensorflow/python:random_ops",
         "//tensorflow/python:variables",
     ],
-<<<<<<< HEAD
     tags = ["no_windows"],
-=======
     shard_count = 4,
->>>>>>> 787381ca
 )
 
 cuda_py_test(
